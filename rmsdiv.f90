--- conflicted
+++ resolved
@@ -24,24 +24,10 @@
 use param
 use sim_param, only : du=>dudx, dv=>dvdy, dw=>dwdz 
 
-<<<<<<< HEAD
-#ifdef PPDEBUG
-use debug_mod
-#endif
-
-=======
->>>>>>> 837c6338
 implicit none
 integer :: jx, jy, jz, jz_max
 real(kind=rprec) :: rms
 
-<<<<<<< HEAD
-#ifdef PPDEBUG
-logical, parameter :: DEBUG = .false.
-#endif
-
-=======
->>>>>>> 837c6338
 logical, parameter :: norm_magdu = .false.
 
 logical, parameter :: write_out = .false.
@@ -144,12 +130,4 @@
   !if (rank == 0) rms = rms_global/nproc  !--its rank here, not coord
 #endif
 
-<<<<<<< HEAD
-#ifdef PPDEBUG
-if (DEBUG) call DEBUG_write (du(1:nx, 1:ny, 1:nz) + dv(1:nx, 1:ny, 1:nz) +  &
-                             dw(1:nx, 1:ny, 1:nz), 'rmsdiv')
-#endif
-
-=======
->>>>>>> 837c6338
 end subroutine rmsdiv