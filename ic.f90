--- conflicted
+++ resolved
@@ -30,14 +30,7 @@
   
 #ifdef PPVERBOSE
   character(*), parameter :: sub_name = 'ic'
-<<<<<<< HEAD
-#endif
-#ifdef PPDEBUG
-  logical, parameter :: DEBUG = .false.
-#endif 
-=======
-  $endif
->>>>>>> 837c6338
+#endif
 
 #ifdef PPTURBINES
     real(rprec) :: zo_turbines
