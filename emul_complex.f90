!!
!!  Copyright (C) 2011-2013  Johns Hopkins University
!!
!!  This file is part of lesgo.
!!
!!  lesgo is free software: you can redistribute it and/or modify
!!  it under the terms of the GNU General Public License as published by
!!  the Free Software Foundation, either version 3 of the License, or
!!  (at your option) any later version.
!!
!!  lesgo is distributed in the hope that it will be useful,
!!  but WITHOUT ANY WARRANTY; without even the implied warranty of
!!  MERCHANTABILITY or FITNESS FOR A PARTICULAR PURPOSE.  See the
!!  GNU General Public License for more details.
!!
!!  You should have received a copy of the GNU General Public License
!!  along with lesgo.  If not, see <http://www.gnu.org/licenses/>.
!!

!*********************************************************************
module emul_complex
!*********************************************************************
! 
! The purpose of this module is to provide methods for performing
! complex operations against real arrays emulating complex arrays.  The
! real array is to contain interleaved complex information.
!  
! Written by : 
!     Jason Graham <jgraha8@gmail.com>
!

use types, only : rprec
use messages, only : error
implicit none

save
private 

! public :: mult_real_complex, &
!      mult_real_complex_imag, &
!      mult_real_complex_real 

public :: operator( .MUL. ), &
     operator( .MULI. ), &
     operator( .MULR. )

<<<<<<< HEAD
#ifdef PPDEBUG
character (*), parameter :: mod_name = 'emul_complex'
#endif
=======
>>>>>>> 837c6338
!///////////////////////////////////////
!/// OPERATORS                       ///
!///////////////////////////////////////

! REAL X COMPLEX
interface operator (.MUL.) 
   module procedure &
        mul_real_complex_2D
end interface

! REAL X IMAG(COMPLEX)
interface operator (.MULI.) 
   module procedure &
        mul_real_complex_imag_scalar, &
        mul_real_complex_imag_2D 
end interface

! REAL X REAL(COMPLEX)
interface operator (.MULR.)
   module procedure &
        mul_real_complex_real_2D
end interface

contains

!+++++++++++++++++++++++++++++++++++++++++++++++++++++++++++++++++++++
function mul_real_complex_imag_scalar( a, a_c ) result(b)
!+++++++++++++++++++++++++++++++++++++++++++++++++++++++++++++++++++++
!
!  This function emulates the multiplication of two complex scalars
!  by emulating the input real vector (a) as a complex type. This 
!  subroutine ignores the real part of a_c (e.g. would use this when
!  real(a_c) = 0).
!
!  Input:
!  
!    a (real,size(2,1))  - input real vector
!    a_c (real)          - input imaginary part of complex scalar
!
!  Output:
!
!    b (real, size(2,1)) - output real vector
!
implicit none

<<<<<<< HEAD
#ifdef PPDEBUG
character (*), parameter :: sub_name = mod_name // '.mul_real_complex_imag'
#endif

=======
>>>>>>> 837c6338
real(rprec), dimension(2), intent(in) :: a
real(rprec), intent(in) :: a_c

real(rprec), dimension(2) :: b

!  Cached variables
real(rprec) :: a_c_i
  
!  Cache multi-usage variables
a_c_i = a_c

!  Perform multiplication
b(1) = - a(2) * a_c_i
b(2) =  a(1) * a_c_i

return

end function mul_real_complex_imag_scalar

!+++++++++++++++++++++++++++++++++++++++++++++++++++++++++++++++++++++
function mul_real_complex_2D( a, a_c ) result(b)
!+++++++++++++++++++++++++++++++++++++++++++++++++++++++++++++++++++++
!  This function emulates the multiplication of two complex 2D array by
!  emulating the input real array (a) as a complex type.
!
!  Input:
!  
!    a (real,size(nx_r,ny))     - input real array
!    a_c (complex,size(nx_c,ny))- input complex array 
!
!  Output:
! 
!    b (real,size(nx_r,ny))     - output real array
!
!  Note: nx_c must be nx_r/2
!  
implicit none

<<<<<<< HEAD
#ifdef PPDEBUG
character (*), parameter :: sub_name = mod_name // '.mul_real_complex_2D'
#endif

=======
>>>>>>> 837c6338
real(rprec), dimension( :, :), intent(in) :: a
complex(rprec), dimension( :, : ), intent(in) :: a_c

real(rprec), allocatable, dimension(:, :) :: b

!  Cached variables
real(rprec) ::  a_r, a_i, a_c_r, a_c_i

integer :: i,j,ir,ii
integer :: nx_r, nx_c, ny

! Get the size of the incoming arrays
nx_r = size(a,1)
ny   = size(a,2)

nx_c = size(a_c,1)

<<<<<<< HEAD
#ifdef PPDEBUG
if ( nx_r .NE. 2*nx_c .OR. &
     ny .NE. size(a_c,2) ) call error( sub_name, 'Mismatch in input array sizes')
#endif

=======
>>>>>>> 837c6338
! Allocate returned array
allocate( b(nx_r, ny) )

!  Emulate complex multiplication
!  Using outer loop to get contiguous memory access
do j=1, ny
  do i=1,nx_c

    !  Real and imaginary indicies of a
    ii = 2*i
    ir = ii-1
  
    !  Cache multi-usage variables
    a_r = a(ir,j)
    a_i = a(ii,j)
    a_c_r = real(a_c(i,j),kind=rprec)
#ifdef PPDBLPREC
    a_c_i = dimag(a_c(i,j))
#else
    a_c_i = aimag(a_c(i,j))
#endif
    
    !  Perform multiplication
    b(ir,j) = a_r * a_c_r - a_i * a_c_i
    b(ii,j) = a_r * a_c_i + a_i * a_c_r

  enddo
enddo

return

end function mul_real_complex_2D


!+++++++++++++++++++++++++++++++++++++++++++++++++++++++++++++++++++++
function mul_real_complex_imag_2D( a, a_c ) result(b)
!+++++++++++++++++++++++++++++++++++++++++++++++++++++++++++++++++++++
!  This function emulates the multiplication of two complex 2D array by
!  emulating the input real array (a) as a complex type. This subroutine
!  ignores the real part of a_c (e.g. would use this when real(a_c) = 0)
!
!  Input:
!  
!    a (real,size(nx_r,ny))     - input real array
!    a_c (real,size(nx_c,ny))   - input imaginary part of complex array 
!
!  Output:
! 
!    b (real,size(nx_r,ny))     - output real array
!
!  Note: nx_c must be nx_r/2
!
implicit none

<<<<<<< HEAD
#ifdef PPDEBUG
character (*), parameter :: sub_name = mod_name // '.mul_real_complex_imag_2D'
#endif

=======
>>>>>>> 837c6338
real(rprec), dimension( :, : ), intent(in) :: a
real(rprec), dimension( :, : ), intent(in) :: a_c

real(rprec), allocatable, dimension(:, :) :: b

!  Cached variables
real(rprec) ::  a_c_i, cache

integer :: i,j,ii,ir
integer :: nx_r, nx_c, ny

! Get the size of the incoming arrays
nx_r = size(a,1)
ny   = size(a,2)

nx_c = size(a_c,1)

<<<<<<< HEAD
#ifdef PPDEBUG
if ( nx_r .NE. 2*nx_c .OR. &
     ny .NE. size(a_c,2) ) call error( sub_name, 'Mismatch in array sizes')
#endif

=======
>>>>>>> 837c6338
! Allocate the returned array
allocate( b(nx_r, ny ) )

!  Emulate complex multiplication
do j=1, ny !  Using outer loop to get contiguous memory access
  do i=1,nx_c

    !  Real and imaginary indicies of a
    ii = 2*i
    ir = ii-1
  
    !  Cache multi-usage variables
    a_c_i = a_c(i,j)

    !  Perform multiplication (cache data to ensure sequential access)
    cache = a(ir,j) * a_c_i
    b(ir,j) = - a(ii,j) * a_c_i
    b(ii,j) =  cache

  enddo
enddo

return

end function mul_real_complex_imag_2D


!+++++++++++++++++++++++++++++++++++++++++++++++++++++++++++++++++++++
function mul_real_complex_real_2D( a, a_c ) result(b)
!+++++++++++++++++++++++++++++++++++++++++++++++++++++++++++++++++++++
!  This function emulates the multiplication of two complex 2D array by
!  emulating the input real array (a) as a complex type. This subroutine
!  ignores the imaginary part of a_c (e.g. would use this when imag(a_c)
!  = 0).
!
!  Input:
!  
!    a (real,size(nx_r,ny))     - input/output real array
!    a_c (real,size(nx_c,ny))   - input real part of complex array 
!
!  Output:
!
!    b (real, size(nx_r,ny))    - output real array
!
!  Note: nx_c must be nx_r/2
!
use types, only : rprec
implicit none

<<<<<<< HEAD
#ifdef PPDEBUG
character (*), parameter :: sub_name = mod_name // '.mul_real_complex_real_2D'
#endif
=======
>>>>>>> 837c6338
real(rprec), dimension( :, : ), intent(in) :: a
real(rprec), dimension( :, : ), intent(in) :: a_c

real(rprec), allocatable, dimension(:, :) :: b

integer :: i,j,ii,ir
integer :: nx_r, nx_c, ny

! Get the size of the incoming arrays
nx_r = size(a,1)
ny   = size(a,2)

nx_c = size(a_c,1)

<<<<<<< HEAD
#ifdef PPDEBUG
if ( nx_r .NE. 2*nx_c .OR. &
     ny .NE. size(a_c,2) ) call error( sub_name, 'Mismatch in array sizes')
! Allocate the returned array
#endif

=======
>>>>>>> 837c6338
allocate(b(nx_r,ny))

!  Emulate complex multiplication
do j=1, ny !  Using outer loop to get contiguous memory access
  do i=1,nx_c

    !  Real and imaginary indicies of a
    ii = 2*i
    ir = ii-1

    !  Perform multiplication
    b(ir:ii,j) = a_c(i,j)*a(ir:ii,j)

  enddo
enddo

return

end function mul_real_complex_real_2D

end module emul_complex<|MERGE_RESOLUTION|>--- conflicted
+++ resolved
@@ -44,12 +44,6 @@
      operator( .MULI. ), &
      operator( .MULR. )
 
-<<<<<<< HEAD
-#ifdef PPDEBUG
-character (*), parameter :: mod_name = 'emul_complex'
-#endif
-=======
->>>>>>> 837c6338
 !///////////////////////////////////////
 !/// OPERATORS                       ///
 !///////////////////////////////////////
@@ -95,13 +89,6 @@
 !
 implicit none
 
-<<<<<<< HEAD
-#ifdef PPDEBUG
-character (*), parameter :: sub_name = mod_name // '.mul_real_complex_imag'
-#endif
-
-=======
->>>>>>> 837c6338
 real(rprec), dimension(2), intent(in) :: a
 real(rprec), intent(in) :: a_c
 
@@ -140,13 +127,6 @@
 !  
 implicit none
 
-<<<<<<< HEAD
-#ifdef PPDEBUG
-character (*), parameter :: sub_name = mod_name // '.mul_real_complex_2D'
-#endif
-
-=======
->>>>>>> 837c6338
 real(rprec), dimension( :, :), intent(in) :: a
 complex(rprec), dimension( :, : ), intent(in) :: a_c
 
@@ -164,14 +144,6 @@
 
 nx_c = size(a_c,1)
 
-<<<<<<< HEAD
-#ifdef PPDEBUG
-if ( nx_r .NE. 2*nx_c .OR. &
-     ny .NE. size(a_c,2) ) call error( sub_name, 'Mismatch in input array sizes')
-#endif
-
-=======
->>>>>>> 837c6338
 ! Allocate returned array
 allocate( b(nx_r, ny) )
 
@@ -226,13 +198,6 @@
 !
 implicit none
 
-<<<<<<< HEAD
-#ifdef PPDEBUG
-character (*), parameter :: sub_name = mod_name // '.mul_real_complex_imag_2D'
-#endif
-
-=======
->>>>>>> 837c6338
 real(rprec), dimension( :, : ), intent(in) :: a
 real(rprec), dimension( :, : ), intent(in) :: a_c
 
@@ -250,14 +215,6 @@
 
 nx_c = size(a_c,1)
 
-<<<<<<< HEAD
-#ifdef PPDEBUG
-if ( nx_r .NE. 2*nx_c .OR. &
-     ny .NE. size(a_c,2) ) call error( sub_name, 'Mismatch in array sizes')
-#endif
-
-=======
->>>>>>> 837c6338
 ! Allocate the returned array
 allocate( b(nx_r, ny ) )
 
@@ -307,12 +264,6 @@
 use types, only : rprec
 implicit none
 
-<<<<<<< HEAD
-#ifdef PPDEBUG
-character (*), parameter :: sub_name = mod_name // '.mul_real_complex_real_2D'
-#endif
-=======
->>>>>>> 837c6338
 real(rprec), dimension( :, : ), intent(in) :: a
 real(rprec), dimension( :, : ), intent(in) :: a_c
 
@@ -327,15 +278,6 @@
 
 nx_c = size(a_c,1)
 
-<<<<<<< HEAD
-#ifdef PPDEBUG
-if ( nx_r .NE. 2*nx_c .OR. &
-     ny .NE. size(a_c,2) ) call error( sub_name, 'Mismatch in array sizes')
-! Allocate the returned array
-#endif
-
-=======
->>>>>>> 837c6338
 allocate(b(nx_r,ny))
 
 !  Emulate complex multiplication
