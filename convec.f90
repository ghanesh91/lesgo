--- conflicted
+++ resolved
@@ -40,21 +40,8 @@
 use sim_param, only : cx => RHSx, cy => RHSy, cz => RHSz
 use fft
 
-<<<<<<< HEAD
-#ifdef PPDEBUG
-use debug_mod
-#endif
-
 implicit none
 
-#ifdef PPDEBUG
-logical, parameter :: DEBUG = .false.
-#endif
-
-=======
-implicit none
-
->>>>>>> 837c6338
 integer::jz
 integer :: jz_min
 
@@ -362,19 +349,7 @@
 cz(:, :, nz) = BOGUS
 #endif
 
-<<<<<<< HEAD
-#ifdef PPDEBUG
-if (DEBUG) then
-  call DEBUG_write (cx(:, :, 1:nz), 'convec.z.cx')
-  call DEBUG_write (cy(:, :, 1:nz), 'convec.z.cy')
-  call DEBUG_write (cz(:, :, 1:nz), 'convec.z.cz')
-endif
-#endif
-
 #ifdef PPVERBOSE
-=======
-$if ($VERBOSE)
->>>>>>> 837c6338
 write (*, *) 'finished convec'
 #endif
 
