!!
!!  Copyright (C) 2009-2013  Johns Hopkins University
!!
!!  This file is part of lesgo.
!!
!!  lesgo is free software: you can redistribute it and/or modify
!!  it under the terms of the GNU General Public License as published by
!!  the Free Software Foundation, either version 3 of the License, or
!!  (at your option) any later version.
!!
!!  lesgo is distributed in the hope that it will be useful,
!!  but WITHOUT ANY WARRANTY; without even the implied warranty of
!!  MERCHANTABILITY or FITNESS FOR A PARTICULAR PURPOSE.  See the
!!  GNU General Public License for more details.
!!
!!  You should have received a copy of the GNU General Public License
!!  along with lesgo.  If not, see <http://www.gnu.org/licenses/>.
!!

! For use with staggered grid LES
! JDA, 23 Jan 96
!--provides txz, tyz (w-nodes) and dudz, dvdz (w-nodes) at jz=1
subroutine wallstress ()
use types,only:rprec
use param,only:dz,ld,lh,nx,ny,nz,vonk,lbc_mom,zo
use sim_param,only:u,v,dudz,dvdz,txz,tyz
use test_filtermodule
implicit none
integer::jx,jy
real(rprec),dimension(nx,ny)::denom,u_avg,ustar
real(rprec),dimension(ld,ny)::u1,v1
! No need to define phi_m or psi_m as a matrix as only a constant value is used
real(rprec)::const,phi_m,psi_m

select case (lbc_mom)
  case (0) ! Stress free
    txz(:, :, 1) = 0._rprec
    tyz(:, :, 1) = 0._rprec
    dudz(:, :, 1) = 0._rprec
    dvdz(:, :, 1) = 0._rprec
  case (1) ! Wall
    ! See John D. Albertson's dissertation, eqns (2.46)-(2.52)
    ! For dudz and dvdz at wall, we should use derivwall.f90
    ! Also, see:
    ! E. Bou-Zeid, C. Meneveau & M.B. Parlange, "A scale-dependent Lagrangian dynamic model
    !   for large eddy simulation of complex turbulent flows" (2005) -- Appendix    
    
    !TS Remove the following line when obukhov.f is used
    psi_m=0._rprec
    phi_m=1._rprec

    u1=u(:,:,1)
    v1=v(:,:,1)
    call test_filter ( u1 )
    call test_filter ( v1 )
    denom=log(0.5_rprec*dz/zo)-psi_m
    u_avg=sqrt(u1(1:nx,1:ny)**2+v1(1:nx,1:ny)**2)
    ustar=u_avg*vonk/denom

    do jy=1,ny
    do jx=1,nx
       const=-(ustar(jx,jy)**2) /u_avg(jx,jy)
       txz(jx,jy,1)=const *u1(jx,jy)
       tyz(jx,jy,1)=const *v1(jx,jy)
    !TS REMOVE derivwall.f90 and add it here
    !this is as in Moeng 84
       dudz(jx,jy,1)=ustar(jx,jy)/(0.5_rprec*dz*vonK)*u(jx,jy,1)/u_avg(jx,jy)&
    !TS ADD for non-neutral case
           *phi_m
       dvdz(jx,jy,1)=ustar(jx,jy)/(0.5_rprec*dz*vonK)*v(jx,jy,1)/u_avg(jx,jy)&
    !TS ADD for non-neutral case
           *phi_m
       dudz(jx,jy,1)=merge(0._rprec,dudz(jx,jy,1),u(jx,jy,1).eq.0._rprec)
       dvdz(jx,jy,1)=merge(0._rprec,dvdz(jx,jy,1),v(jx,jy,1).eq.0._rprec)
    end do
    end do

<<<<<<< HEAD
#ifdef PPDEBUG
  case default

    write (*, *) 'invalid lbc_mom'
    stop
#endif
=======
>>>>>>> 837c6338
end select
end subroutine wallstress<|MERGE_RESOLUTION|>--- conflicted
+++ resolved
@@ -75,14 +75,5 @@
     end do
     end do
 
-<<<<<<< HEAD
-#ifdef PPDEBUG
-  case default
-
-    write (*, *) 'invalid lbc_mom'
-    stop
-#endif
-=======
->>>>>>> 837c6338
 end select
 end subroutine wallstress