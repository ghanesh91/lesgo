!!
!!  Copyright (C) 2009-2013  Johns Hopkins University
!!
!!  This file is part of lesgo.
!!
!!  lesgo is free software: you can redistribute it and/or modify
!!  it under the terms of the GNU General Public License as published by
!!  the Free Software Foundation, either version 3 of the License, or
!!  (at your option) any later version.
!!
!!  lesgo is distributed in the hope that it will be useful,
!!  but WITHOUT ANY WARRANTY; without even the implied warranty of
!!  MERCHANTABILITY or FITNESS FOR A PARTICULAR PURPOSE.  See the
!!  GNU General Public License for more details.
!!
!!  You should have received a copy of the GNU General Public License
!!  along with lesgo.  If not, see <http://www.gnu.org/licenses/>.
!!

subroutine interpolag_Ssim ()
! This subroutine takes the arrays F_LM and F_MM from the previous  
!   timestep and essentially moves the values around to follow the 
!   corresponding particles. The (x, y, z) value at the current 
!   timestep will be the (x-u*dt, y-v*dt, z-w*dt) value at the 
!   previous timestep.  Since particle motion does not conform to
!   the grid, an interpolation will be required.  Variables should 
!   be on the w-grid.

! This subroutine assumes that dt and cs_count are chosen such that
!   the Lagrangian CFL in the z-direction will never exceed 1.  If the
!   Lag. CFL in the x-direction is less than one this should generally
!   be satisfied.

use types,only:rprec
use param
use sgs_param, only: F_LM, F_MM, lagran_dt
#ifdef PPDYN_TN
use sgs_param, only: F_ee2, F_deedt2, ee_past
#endif
use messages
use sim_param,only:u,v,w
use grid_defs,only:grid 
use functions, only:trilinear_interp
#ifdef PPMPI
use mpi_defs, only:mpi_sync_real_array,MPI_SYNC_DOWNUP
#endif
use cfl_util, only : get_max_cfl
implicit none

#ifdef PPVERBOSE
character (*), parameter :: sub_name = 'interpolag_Ssim'
<<<<<<< HEAD
#endif
#ifdef PPDEBUG
logical, parameter :: DEBUG = .false.
#endif
=======
$endif
>>>>>>> 837c6338

real(rprec), dimension(3) :: xyz_past
real(rprec), dimension(ld,ny,lbz:nz) :: tempF_LM, tempF_MM
#ifdef PPDYN_TN
real(rprec), dimension(ld,ny,lbz:nz) :: tempF_ee2, tempF_deedt2, tempee_past
#endif
integer :: i,j,k,kmin

real (rprec) :: lcfl

real(rprec), pointer, dimension(:) :: x,y,z

!---------------------------------------------------------------------
#ifdef PPVERBOSE
call enter_sub (sub_name)
#endif

nullify(x,y,z)
x => grid % x
y => grid % y
z => grid % z

! Perform (backwards) Lagrangian interpolation
    ! F_* arrays should be synced at this point (for MPI)

    ! Create dummy arrays so information will not be overwritten during interpolation
        tempF_LM = F_LM
        tempF_MM = F_MM
#ifdef PPDYN_TN
        tempF_ee2 = F_ee2
        tempF_deedt2 = F_deedt2
        tempee_past = ee_past  
#endif 
    
        ! Loop over domain (within proc): for each, calc xyz_past then trilinear_interp
        ! Variables x,y,z, F_LM, F_MM, etc are on w-grid
        ! Interpolation out of top/bottom of domain is not permitted.
        ! Note: x,y,z values are only good for k=1:nz-1 within each proc
            if ( coord.eq.0 ) then
                kmin = 2 
                ! At the bottom-most level (at the wall) the velocities are zero.
                ! Since there is no movement the values of F_LM, F_MM, etc should
                !   not change and no interpolation is necessary.
            else
                kmin = 1
            endif
        ! Intermediate levels
            do k=kmin,nz-1
            do j=1,ny
            do i=1,nx
                ! Determine position at previous timestep (u,v interp to w-grid) 
                xyz_past(1) = x(i) - 0.5_rprec*(u(i,j,k-1)+u(i,j,k))*lagran_dt
                xyz_past(2) = y(j) - 0.5_rprec*(v(i,j,k-1)+v(i,j,k))*lagran_dt
                xyz_past(3) = z(k) - w(i,j,k)*lagran_dt
                
                ! Interpolate   
                F_LM(i,j,k) = trilinear_interp(tempF_LM(1:nx,1:ny,lbz:nz),lbz,xyz_past)
                F_MM(i,j,k) = trilinear_interp(tempF_MM(1:nx,1:ny,lbz:nz),lbz,xyz_past)
#ifdef PPDYN_TN
                F_ee2(i,j,k) = trilinear_interp(tempF_ee2(1:nx,1:ny,lbz:nz),lbz,xyz_past)
                F_deedt2(i,j,k) = trilinear_interp(tempF_deedt2(1:nx,1:ny,lbz:nz),lbz,xyz_past)
                ee_past(i,j,k) = trilinear_interp(tempee_past(1:nx,1:ny,lbz:nz),lbz,xyz_past)
#endif 
            enddo
            enddo
            enddo               
        ! Top-most level should not allow negative w
#ifdef PPMPI
            if (coord.eq.nproc-1) then
#endif
                k = nz
                do j=1,ny
                do i=1,nx
                    ! Determine position at previous timestep (u,v interp to w-grid)
                    xyz_past(1) = x(i) - 0.5_rprec*(u(i,j,k-1)+u(i,j,k))*lagran_dt
                    xyz_past(2) = y(j) - 0.5_rprec*(v(i,j,k-1)+v(i,j,k))*lagran_dt  
                    xyz_past(3) = z(k) - max(0.0_rprec,w(i,j,k))*lagran_dt
                    
                    ! Interpolate
                    F_LM(i,j,k) = trilinear_interp(tempF_LM(1:nx,1:ny,lbz:nz),lbz,xyz_past)
                    F_MM(i,j,k) = trilinear_interp(tempF_MM(1:nx,1:ny,lbz:nz),lbz,xyz_past)
#ifdef PPDYN_TN
                    F_ee2(i,j,k) = trilinear_interp(tempF_ee2(1:nx,1:ny,lbz:nz),lbz,xyz_past)
                    F_deedt2(i,j,k) = trilinear_interp(tempF_deedt2(1:nx,1:ny,lbz:nz),lbz,xyz_past)
                    ee_past(i,j,k) = trilinear_interp(tempee_past(1:nx,1:ny,lbz:nz),lbz,xyz_past)    
#endif
                enddo
                enddo    
#ifdef PPMPI
            endif    
#endif
            
         ! Share new data between overlapping nodes
#ifdef PPMPI
            call mpi_sync_real_array( F_LM, 0, MPI_SYNC_DOWNUP )  
            call mpi_sync_real_array( F_MM, 0, MPI_SYNC_DOWNUP )   
#ifdef PPDYN_TN
            call mpi_sync_real_array( F_ee2, 0, MPI_SYNC_DOWNUP )
            call mpi_sync_real_array( F_deedt2, 0, MPI_SYNC_DOWNUP )
            call mpi_sync_real_array( ee_past, 0, MPI_SYNC_DOWNUP )
<<<<<<< HEAD
#endif 
#endif   

#ifdef PPDEBUG
    if (DEBUG) write (*, *) 'interpolag_Ssim: after interpolation'
#endif
=======
            $endif 
        $endif
>>>>>>> 837c6338

! Compute the Lagrangian CFL number and print to screen
!   Note: this is only in the x-direction... not good for complex geometry cases
    if (mod (jt_total, lag_cfl_count) .eq. 0) then
        lcfl = get_max_cfl()
        lcfl = lcfl*lagran_dt/dt  
#ifdef PPMPI
            if(coord.eq.0) print*, 'Lagrangian CFL condition= ', lcfl
#else
            print*, 'Lagrangian CFL condition= ', lcfl
#endif
    endif
    
#ifdef PPVERBOSE
call exit_sub (sub_name)
#endif

nullify(x,y,z)

end subroutine interpolag_Ssim<|MERGE_RESOLUTION|>--- conflicted
+++ resolved
@@ -49,14 +49,7 @@
 
 #ifdef PPVERBOSE
 character (*), parameter :: sub_name = 'interpolag_Ssim'
-<<<<<<< HEAD
 #endif
-#ifdef PPDEBUG
-logical, parameter :: DEBUG = .false.
-#endif
-=======
-$endif
->>>>>>> 837c6338
 
 real(rprec), dimension(3) :: xyz_past
 real(rprec), dimension(ld,ny,lbz:nz) :: tempF_LM, tempF_MM
@@ -157,17 +150,8 @@
             call mpi_sync_real_array( F_ee2, 0, MPI_SYNC_DOWNUP )
             call mpi_sync_real_array( F_deedt2, 0, MPI_SYNC_DOWNUP )
             call mpi_sync_real_array( ee_past, 0, MPI_SYNC_DOWNUP )
-<<<<<<< HEAD
 #endif 
 #endif   
-
-#ifdef PPDEBUG
-    if (DEBUG) write (*, *) 'interpolag_Ssim: after interpolation'
-#endif
-=======
-            $endif 
-        $endif
->>>>>>> 837c6338
 
 ! Compute the Lagrangian CFL number and print to screen
 !   Note: this is only in the x-direction... not good for complex geometry cases
