!!
!!  Copyright (C) 2009-2017  Johns Hopkins University
!!
!!  This file is part of lesgo.
!!
!!  lesgo is free software: you can redistribute it and/or modify
!!  it under the terms of the GNU General Public License as published by
!!  the Free Software Foundation, either version 3 of the License, or
!!  (at your option) any later version.
!!
!!  lesgo is distributed in the hope that it will be useful,
!!  but WITHOUT ANY WARRANTY; without even the implied warranty of
!!  MERCHANTABILITY or FITNESS FOR A PARTICULAR PURPOSE.  See the
!!  GNU General Public License for more details.
!!
!!  You should have received a copy of the GNU General Public License
!!  along with lesgo.  If not, see <http://www.gnu.org/licenses/>.
!!

!*******************************************************************************
module param
!*******************************************************************************
!
! All non-parameter definitions read by the input file must be initialized.
!
use types, only : rprec, point3D_t
#ifdef PPMPI
use mpi
#endif
implicit none

save

private rprec
public

!---------------------------------------------------
! GLOBAL PARAMETERS
!---------------------------------------------------
integer, parameter :: CHAR_BUFF_LENGTH = 1024 ! Default size of string buffers with unknown length
character(*), parameter :: PATH = './'
character(*), parameter :: checkpoint_file = path // 'vel.out'
character(*), parameter :: checkpoint_tavg_file = path // 'tavg.out'
character(*), parameter :: checkpoint_spectra_file = path // 'spectra.out'
#ifdef PPWRITE_BIG_ENDIAN
character(*), parameter :: write_endian = 'BIG_ENDIAN'
#elif PPWRITE_LITTLE_ENDIAN
character(*), parameter :: write_endian = 'LITTLE_ENDIAN'
#else
character(*), parameter :: write_endian = 'NATIVE'
#endif
#ifdef PPREAD_BIG_ENDIAN
character(*), parameter :: read_endian = 'BIG_ENDIAN'
#elif PPREAD_LITTLE_ENDIAN
character(*), parameter :: read_endian = 'LITTLE_ENDIAN'
#else
character(*), parameter :: read_endian = 'NATIVE'
#endif

!---------------------------------------------------
! MPI PARAMETERS
!---------------------------------------------------
#ifdef PPMPI
integer :: status(MPI_STATUS_SIZE)
logical, parameter :: USE_MPI = .true.
integer, parameter :: lbz = 0  ! overlap level for MPI transfer
#else
logical, parameter :: USE_MPI = .false.
integer, parameter :: lbz = 1  ! no overlap level necessary
#endif

!--this stuff must be defined, even if not using MPI
! Setting defaults for ones that can be used even with no MPI
integer :: nproc = 1 !--this must be 1 if no MPI
integer :: rank = 0   !--init to 0 (so its defined, even if no MPI)
integer :: coord = 0  !--same here

character (8) :: chcoord  !--holds character representation of coord
integer :: ierr
integer :: comm
integer :: up, down
integer :: global_rank
integer :: MPI_RPREC, MPI_CPREC
integer, allocatable, dimension(:) ::  rank_of_coord, coord_of_rank
integer :: jzmin, jzmax  ! levels that "belong" to this processor, set w/ grid

!---------------------------------------------------
! COMPUTATIONAL DOMAIN PARAMETERS
!---------------------------------------------------
integer, parameter :: iBOGUS = -1234567890  !--NOT a new Apple product
real (rprec), parameter :: BOGUS = -1234567890._rprec
real(rprec),parameter::pi=3.1415926535897932384626433_rprec

integer :: Nx=64, Ny=64, Nz=64
integer :: nz_tot = 64
integer :: nx2, ny2
integer :: lh, ld, lh_big, ld_big

! this value is dimensional [m]:
real(rprec) :: z_i = 1000.0_rprec

! these values should be non-dimensionalized by z_i:
! set as multiple of BL height (z_i) then non-dimensionalized by z_i
logical :: uniform_spacing = .false.
real(rprec) :: L_x = 2.0*pi, L_y=2.0*pi, L_z=1.0_rprec

! these values are also non-dimensionalized by z_i:
real(rprec) :: dx, dy, dz

!---------------------------------------------------
! MODEL PARAMETERS
!---------------------------------------------------
! Model type: 1->Smagorinsky; 2->Dynamic; 3->Scale dependent
!             4->Lagrangian scale-sim   5-> Lagragian scale-dep
integer :: sgs_model=5, wall_damp_exp=2

! timesteps between dynamic Cs updates
integer :: cs_count = 5

! When to start dynamic Cs calculations
integer :: DYN_init = 100

! Cs is the Smagorinsky Constant
! Co and wall_damp_exp are used in the mason model for smagorisky coeff
real(rprec) :: Co = 0.16_rprec

! test filter type: 1->cut off 2->Gaussian 3->Top-hat
integer :: ifilter = 1

! u_star=0.45 m/s if coriolis_forcing=.FALSE. and =ug if coriolis_forcing=.TRUE.
real(rprec) :: u_star = 0.45_rprec

! von Karman constant
real(rprec) :: vonk = 0.4_rprec

! nu_molec is dimensional m^2/s
real(rprec) :: nu_molec = 1.14e-5_rprec

logical :: molec=.false., sgs=.true.

!---------------------------------------------------
! TIMESTEP PARAMETERS
!---------------------------------------------------
integer :: nsteps = 50000
! -- Maximum runtime in seconds. Simulation will exit if exceeded.
! (disabled by default)
integer :: runtime = -1

logical :: use_cfl_dt = .false.
real(rprec) :: cfl = 0.05
real(rprec) :: dt_f=2.0e-4, cfl_f=0.05

real(rprec) :: dt = 2.0e-4_rprec
real(rprec) :: dt_dim

! time advance parameters (Adams-Bashforth, 2nd order accurate)
real(rprec) :: tadv1, tadv2

logical :: cumulative_time = .true.
character (*), parameter :: fcumulative_time = path // 'total_time.dat'

integer :: jt=0                 ! Local time counter
integer :: jt_total=0           ! Global time counter
real(rprec) :: total_time, total_time_dim

!---------------------------------------------------
! BOUNDARY/INITIAL CONDITION PARAMETERS
!---------------------------------------------------
! initu = true to read from a file; false to create with random noise
logical :: initu = .false.
! initlag = true to initialize cs, FLM & FMM; false to read from vel.out
logical :: inilag = .true.

! lbc: lower boundary condition:  0 - stress free, 1 - wall
! NOTE: the upper boundary condition is implicitly stress free (until ...
! channel branch is complete)
integer :: lbc_mom = 1
integer :: ubc_mom = 0

! Prescribe bottom and top wall streamwise velocity
! Only for DNS (sgs=.false.) and full channel (lbc_mom = ubc_mom = 1)
real(rprec) :: ubot = 0.0_rprec   ! nondimensional
real(rprec) :: utop = 0.0_rprec   ! nondimensional

! lower boundary condition, roughness length
real(rprec) :: zo = 0.0001_rprec ! nondimensional

! prescribed inflow:
logical :: inflow = .false.
! if inflow is true the following should be set:
! position of right end of fringe region, as a fraction of L_x
real(rprec) :: fringe_region_end  = 1.0_rprec
! length of fringe region as a fraction of L_x
real(rprec) :: fringe_region_len = 0.125_rprec

! Use uniform inflow instead of concurrent precursor inflow
logical :: uniform_inflow = .false.
real(rprec) :: inflow_velocity = 1.0_rprec

<<<<<<< HEAD
! if true, imposes a pressure gradient to force the flow
logical :: use_mean_p_force = .false.
=======
! Use shifting to eliminate streaks in time average
! The domain will be shifted by one spanwise grid point every shift_base steps
logical :: use_shift = .false.
integer :: shift_base = 1000

! if true, imposes a pressure gradient in the x-direction to force the flow
logical :: use_mean_p_force = .true.
>>>>>>> a1cbb788
! Specify whether mean_p_force should be evaluated as 1/L_z
logical :: eval_mean_p_force = .false.
real(rprec) :: mean_p_force_x = 1.0_rprec
real(rprec) :: mean_p_force_y = 0.0_rprec

! if true, provides random forcing for v & w until certain number of time steps
logical :: use_random_force = .false.
! specify how many time steps random force should be used
integer :: stop_random_force = 20000
! specify the rms magnitude of the random forcing to apply
real(rprec) :: rms_random_force = 0.4_rprec

!---------------------------------------------------
! DATA OUTPUT PARAMETERS
!---------------------------------------------------
! how often to display stdout
integer :: wbase = 100

! how often to write ke to check_ke.out
integer :: nenergy = 100

! how often to display Lagrangian CFL condition of
! dynamic SGS models
integer :: lag_cfl_count = 1000

! Flags for controling checkpointing data
logical :: checkpoint_data = .false.
integer :: checkpoint_nskip = 10000

! records time-averaged data to files ./output/ *_avg.dat
logical :: tavg_calc = .false.
integer :: tavg_nstart = 1, tavg_nend = 50000, tavg_nskip = 100

! turns instantaneous velocity recording on or off
logical :: point_calc = .false.
integer :: point_nstart=1, point_nend=50000, point_nskip=10
integer :: point_nloc=1
type(point3D_t), allocatable, dimension(:) :: point_loc

! domain instantaneous output
logical :: domain_calc=.false.
integer :: domain_nstart=10000, domain_nend=50000, domain_nskip=10000

! x-plane instantaneous output
logical :: xplane_calc=.false.
integer :: xplane_nstart=10000, xplane_nend=50000, xplane_nskip=10000
integer :: xplane_nloc=1
real(rprec), allocatable, dimension(:) :: xplane_loc

! y-plane instantaneous output
logical :: yplane_calc=.false.
integer :: yplane_nstart=10000, yplane_nend=50000, yplane_nskip=10000
integer :: yplane_nloc=1
real(rprec), allocatable, dimension(:) :: yplane_loc

! z-plane instantaneous output
logical :: zplane_calc=.false.
integer :: zplane_nstart=10000, zplane_nend=50000, zplane_nskip=10000
integer :: zplane_nloc=1
real(rprec), allocatable, dimension(:) :: zplane_loc

end module param<|MERGE_RESOLUTION|>--- conflicted
+++ resolved
@@ -197,10 +197,6 @@
 logical :: uniform_inflow = .false.
 real(rprec) :: inflow_velocity = 1.0_rprec
 
-<<<<<<< HEAD
-! if true, imposes a pressure gradient to force the flow
-logical :: use_mean_p_force = .false.
-=======
 ! Use shifting to eliminate streaks in time average
 ! The domain will be shifted by one spanwise grid point every shift_base steps
 logical :: use_shift = .false.
@@ -208,7 +204,7 @@
 
 ! if true, imposes a pressure gradient in the x-direction to force the flow
 logical :: use_mean_p_force = .true.
->>>>>>> a1cbb788
+
 ! Specify whether mean_p_force should be evaluated as 1/L_z
 logical :: eval_mean_p_force = .false.
 real(rprec) :: mean_p_force_x = 1.0_rprec
