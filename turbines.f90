!!
!!  Copyright (C) 2010-2013  Johns Hopkins University
!!
!!  This file is part of lesgo.
!!
!!  lesgo is free software: you can redistribute it and/or modify
!!  it under the terms of the GNU General Public License as published by
!!  the Free Software Foundation, either version 3 of the License, or
!!  (at your option) any later version.
!!
!!  lesgo is distributed in the hope that it will be useful,
!!  but WITHOUT ANY WARRANTY; without even the implied warranty of
!!  MERCHANTABILITY or FITNESS FOR A PARTICULAR PURPOSE.  See the
!!  GNU General Public License for more details.
!!
!!  You should have received a copy of the GNU General Public License
!!  along with lesgo.  If not, see <http://www.gnu.org/licenses/>.
!!

module turbines
! This module currently contains all of the subroutines associated with drag-disk turbines:
!  (1) turbines_init
!      This routine creates the 'turbine' folder and starts the turbine forcing output files.
!      It also creates the indicator function (Gaussian-filtered from binary locations - in or out)
!      and sets values for turbine type (node locations, etc)
!  (2) turbines_forcing
!      Applies the drag-disk forcing
use param
use turbines_base
use grid_defs, only: grid 
use messages
use string_util
use wake_model_estimator_class
use wake_model_class

implicit none

save
private

public :: turbines_init, turbines_forcing, turbine_vel_init, turbines_finalize

real(rprec) :: T_avg_dim_file
real(rprec), dimension(:), allocatable :: z_tot

character (100) :: string1
!real(rprec), dimension(:,:,:), allocatable :: large_node_array    !used for visualizing node locations. Richard: ! removed large 3D array to limit memory use
!real(rprec), dimension(:,:,:), allocatable :: large_node_array_filtered ! Richard: ! removed large 3D array to limit memory use
real(rprec) :: eps !epsilon used for disk velocity time-averaging

integer :: i,j,k,i2,j2,k2,i3,j3,i4,j4,b,l,s,ssx,ssy,ssz, p
integer :: imax,jmax,kmax,count_i,count_n,icp,jcp,kcp
integer :: min_i,max_i,min_j,max_j,min_k,max_k,cut
integer :: k_start, k_end
logical :: exst, opn

logical :: turbine_in_proc=.false.      !init, do not change this

real(rprec), pointer, dimension(:) :: buffer_array
real(rprec) :: buffer
logical :: buffer_logical
integer, dimension(:), allocatable :: turbine_in_proc_array
integer :: turbine_in_proc_cnt = 0
integer, dimension(:), allocatable :: file_id,file_id2
integer :: fid_k, fid_U_infty, fid_Phat

type(wakeModelEstimator) :: wm_est

!!!!!!!!!!!!!!!!!!!!!!!!!!!!!!!!!!!!!!!!!!!!!!!!!!!!!!!!!!!!!!!!!!!!!!
contains
!!!!!!!!!!!!!!!!!!!!!!!!!!!!!!!!!!!!!!!!!!!!!!!!!!!!!!!!!!!!!!!!!!!!!!

subroutine turbines_init()

use open_file_fid_mod
implicit none

real(rprec), pointer, dimension(:) :: x,y,z
character (*), parameter :: sub_name = mod_name // '.turbines_init'
integer :: fid

nullify(x,y,z)

x => grid % x
y => grid % y
z => grid % z

! Allocate and initialize
!allocate(large_node_array(nx,ny,nz_tot)) ! removed large 3D array to limit memory use
!allocate(large_node_array_filtered(nx,ny,nz_tot)) ! removed large 3D array to limit memory use
allocate(turbine_in_proc_array(nproc-1))
allocate(z_tot(nz_tot))
allocate(file_id(nloc))
allocate(file_id2(nloc))
turbine_in_proc_array = 0

nullify(buffer_array)
allocate(buffer_array(nloc))

!Create turbine directory
<<<<<<< HEAD
    call system('mkdir -vp turbine') 
=======
call system("mkdir -vp turbine") 
>>>>>>> 3111158f

!z_tot for total domain (since z is local to the processor)
do k=1,nz_tot
    z_tot(k) = (k - 0.5_rprec) * dz
enddo

!find turbine nodes - including unfiltered ind, n_hat, num_nodes, and nodes for each turbine
!each processor finds turbines in the entire domain
!    large_node_array = 0.
!    call turbines_nodes(large_node_array)
call turbines_nodes                  ! removed large 3D array to limit memory use
    
!    if (coord == 0) then
!      !to write the node locations to file
!      string1 = path // 'turbine/nodes_unfiltered.dat'
!      call write_tecplot_header_ND(string1,'rewind', 4, (/nx+1, ny+1, nz_tot/), '"x", "y", "z", "nodes_unfiltered"', numtostr(0,1), 1)
!      call write_real_data_3D(string1, 'append','formatted', 1, nx, ny, nz_tot, (/large_node_array/), 4, x,y,z_tot)
!    endif

!1.smooth/filter indicator function                     
!2.associate new nodes with turbines                               
!3.normalize such that each turbine's ind integrates to turbine volume
!4.split domain between processors 
<<<<<<< HEAD
    call turbines_filter_ind()
    
    if (turbine_cumulative_time) then
        if (coord == 0) then
            string1 = path // 'turbine/turbine_u_d_T.dat'
            inquire (file=string1, exist=exst)
            if (exst) then
                write(*,*) 'Reading from file turbine_u_d_T.dat'
                inquire (unit=1, opened=opn)
                if (opn) call error (sub_name, 'unit 1 already open, mark1')                
                open (1, file=string1)
                do i=1,nloc
                    read(1,*) wind_farm%turbine(i)%u_d_T    
                enddo    
                read(1,*) T_avg_dim_file
                if (T_avg_dim_file /= T_avg_dim) then
                    write(*,*) 'Time-averaging window does not match value in turbine_u_d_T.dat'
                endif
                close (1)
            else  
                write (*, *) 'File ', trim(string1), ' not found'
                write (*, *) 'Assuming u_d_T = -20. for all turbines'
                do k=1,nloc
                    wind_farm%turbine(k)%u_d_T = -20.
                enddo
            endif                                         
        endif
    else
        write (*, *) 'Assuming u_d_T = -20 for all turbines'
        do k=1,nloc
            wind_farm%turbine(k)%u_d_T = -20.
        enddo    
=======
call turbines_filter_ind()

if (turbine_cumulative_time) then
    if (coord == 0) then
        string1 = path // 'turbine/turbine_u_d_T.dat'
        inquire (file=string1, exist=exst)
        if (exst) then
            write(*,*) 'Reading from file turbine_u_d_T.dat'
            fid = open_file_fid( string1, 'rewind', 'formatted' )
            do i=1,nloc
                read(fid,*) wind_farm%turbine(i)%u_d_T    
            enddo    
            read(fid,*) T_avg_dim_file
            if (T_avg_dim_file /= T_avg_dim) then
                write(*,*) 'Time-averaging window does not match value in turbine_u_d_T.dat'
            endif
            close (fid)
        else  
            write (*, *) 'File ', trim(string1), ' not found'
            write (*, *) 'Assuming u_d_T = -1. for all turbines'
            do k=1,nloc
                wind_farm%turbine(k)%u_d_T = -1.
            enddo
        endif                                    
>>>>>>> 3111158f
    endif
else
    write (*, *) 'Assuming u_d_T = -1 for all turbines'
    do k=1,nloc
        wind_farm%turbine(k)%u_d_T = -1.
    enddo    
endif

! Set all Ct_prime to reference in input file
do k=1,nloc
    wind_farm%turbine(k)%Ct_prime = Ct_prime
enddo 
   
if (coord .eq. nproc-1) then
    string1=path // 'output/vel_top_of_domain.dat'
    fid = open_file_fid( string1, 'rewind', 'formatted' )
    write(fid,*) 'total_time','u_HI'
    close(fid)
endif

! Generate the files for the turbine forcing output
do s=1,nloc
   if(coord==0) then
   call string_splice( string1, path // 'turbine/turbine_', s, '_forcing.dat' )
   file_id(s) = open_file_fid( string1, 'append', 'formatted' )
   endif
enddo

! Generate the files for the turbine velocity output
do s=1,nloc
#ifdef PPMPI
   kcp = nint(wind_farm%turbine(s)%height/dz + 0.5)
   k_start =  1+coord*(nz-1)
   k_end = nz-1+coord*(nz-1)

   if (kcp>=k_start .and. kcp<=k_end) then
       call string_splice( string1, path // 'turbine/turbine_', s, '_velcenter.dat' )
       call string_concat (string1, '.c', coord)
       file_id2(s) = open_file_fid( string1, 'append', 'formatted' )
   endif
#else
   call string_splice( string1, path // 'turbine/turbine_', s, '_velcenter.dat' )
   file_id2(s) = open_file_fid( string1, 'append', 'formatted' )
#endif
enddo

nullify(x,y,z)

#ifdef PPMPI
if (use_wake_model .and. coord == 0) then
#else
if (use_wake_model) then
#endif
    call wake_model_est_init
end if

end subroutine turbines_init
!!!!!!!!!!!!!!!!!!!!!!!!!!!!!!!!!!!!!!!!!!!!!!!!!!!!!!!!!!!!!!!!!!!!!!!

!!!!!!!!!!!!!!!!!!!!!!!!!!!!!!!!!!!!!!!!!!!!!!!!!!!!!!!!!!!!!!!!!!!!!!!
subroutine wake_model_est_init
use param, only : u_star, CHAR_BUFF_LENGTH
use open_file_fid_mod
implicit none

real(rprec) :: U_infty, wm_Delta, wm_Dia
real(rprec), dimension(:), allocatable :: wm_Ctp, wm_k, wm_s
integer :: i
type(WakeModel) :: wm_dummy
character(CHAR_BUFF_LENGTH) :: fpath = 'wake_model'
logical :: exst

string1 = path // 'wake_model/wm_est.dat'
inquire (file=string1, exist=exst)

if (exst) then
    write(*,*) 'Reading wake model estimator data from wake_model/'
    wm_est = WakeModelEstimator(path // 'wake_model')
else
    wm_Dia = dia_all*z_i
    wm_Delta = 0.5 * wm_Dia

    allocate( wm_Ctp(num_x) )
    allocate( wm_k(num_x) )
    allocate( wm_s(num_x) )

    wm_k = 0.05

    do i = 1, num_x
        wm_s(i)   = wind_farm%turbine((i-1)*num_y + 1)%xloc * z_i
        wm_Ctp(i) = Ct_prime
    end do 

    U_infty = 0
    do i = 1, num_y
        U_infty = U_infty - (wind_farm%turbine(i)%u_d_T * u_star)**3 / num_y
    end do
    U_infty = U_infty**(1.d0/3.d0)

    wm_est = WakeModelEstimator(wm_s, U_infty, wm_Delta, wm_k, wm_Dia, Nx, num_ensemble, sigma_du, sigma_k, sigma_Phat)
    call wm_est%generateInitialEnsemble(wm_Ctp)
end if

! Generate the files for the wake model estimator
string1 = trim( path // 'turbine/wake_model_U_infty.dat' )
fid_U_infty = open_file_fid( string1, 'append', 'formatted' )
string1 = trim( path // 'turbine/wake_model_k.dat' )
fid_k = open_file_fid( string1, 'append', 'formatted' )
string1 = trim( path // 'turbine/wake_model_Phat.dat' )
fid_Phat = open_file_fid( string1, 'append', 'formatted' )

end subroutine wake_model_est_init
!!!!!!!!!!!!!!!!!!!!!!!!!!!!!!!!!!!!!!!!!!!!!!!!!!!!!!!!!!!!!!!!!!!!!!!

!!!!!!!!!!!!!!!!!!!!!!!!!!!!!!!!!!!!!!!!!!!!!!!!!!!!!!!!!!!!!!!!!!!!!!!
!subroutine turbines_nodes(array) ! removed large 3D array to limit memory use
subroutine turbines_nodes
!This subroutine locates nodes for each turbine and builds the arrays: ind, n_hat, num_nodes, and nodes
implicit none

character (*), parameter :: sub_name = mod_name // '.turbines_nodes'

real(rprec) :: R_t,rx,ry,rz,r,r_norm,r_disk
!real(rprec), dimension(nx,ny,nz_tot) :: array ! removed large 3D array to limit memory use

real(rprec), pointer :: p_xloc => null(), p_yloc=> null(), p_height=> null()
real(rprec), pointer :: p_dia => null(), p_thk=> null(), p_theta1=> null(), p_theta2=> null()
real(rprec), pointer :: p_nhat1 => null(), p_nhat2=> null(), p_nhat3=> null() 

real(rprec), pointer, dimension(:) :: x, y, z

nullify(x,y,z)

x => grid % x
y => grid % y
z => grid % z

do s=1,nloc
    
    count_n = 0    !used for counting nodes for each turbine
    count_i = 1    !index count - used for writing to array "nodes"

    !set pointers
        p_xloc => wind_farm%turbine(s)%xloc     
        p_yloc => wind_farm%turbine(s)%yloc  
        p_height => wind_farm%turbine(s)%height 
        p_dia => wind_farm%turbine(s)%dia 
        p_thk => wind_farm%turbine(s)%thk
        p_theta1 => wind_farm%turbine(s)%theta1
        p_theta2 => wind_farm%turbine(s)%theta2
        p_nhat1 => wind_farm%turbine(s)%nhat(1)
        p_nhat2 => wind_farm%turbine(s)%nhat(2)
        p_nhat3 => wind_farm%turbine(s)%nhat(3)

    !identify "search area"
    R_t = p_dia/2.
            !if (coord == 0) then
            !    if (verbose) then
            !      write(*,*) '     rad:',R_t
            !      write(*,*) '     dx:',dx
            !      write(*,*) '     dy:',dy
            !      write(*,*) '     dz:',dz
            !      write(*,*) '     thk:',p_thk
            !    endif
            !endif
    imax = R_t/dx + 2
    jmax = R_t/dy + 2
    kmax = R_t/dz + 2

    !determine unit normal vector for each turbine	
    p_nhat1 = -cos(pi*p_theta1/180.)*cos(pi*p_theta2/180.)
    p_nhat2 = -sin(pi*p_theta1/180.)*cos(pi*p_theta2/180.)
    p_nhat3 = sin(pi*p_theta2/180.)
            !if (coord == 0) then
            !    if (verbose) then
            !      write(*,*) '     n_hat', p_nhat1, p_nhat2, p_nhat3
            !    endif
            !endif

    !determine nearest (i,j,k) to turbine center
    icp = nint(p_xloc/dx)
    jcp = nint(p_yloc/dy)
    kcp = nint(p_height/dz + 0.5)
            !if (coord == 0) then
            !    if (verbose) then
            !      write(*,*) '     turbine center (i,j,k)',icp,jcp,kcp
            !      write(*,*) '     turbine center (x,y,z)',x(icp),y(jcp),z_tot(kcp)
            !    endif
            !endif

    !determine limits for checking i,j,k
    !due to spectral BCs, i and j may be < 1 or > nx,ny
    !the mod function accounts for this when these values are used
    min_i = icp-imax
    max_i = icp+imax
    min_j = jcp-jmax
    max_j = jcp+jmax
    min_k = max((kcp-kmax),1)
    max_k = min((kcp+kmax),nz_tot)
            !if (coord == 0) then
            !    if (verbose) then
            !      write(*,*) '     i limits, range', min_i, max_i, dx*(max_i-min_i)
            !      write(*,*) '     j limits, range', min_j, max_j, dy*(max_j-min_j)
            !      write(*,*) '     k limits, range', min_k, max_k, dz*(max_k-min_k)
            !    endif
            !endif
            wind_farm%turbine(s)%nodes_max(1) = min_i
            wind_farm%turbine(s)%nodes_max(2) = max_i
            wind_farm%turbine(s)%nodes_max(3) = min_j
            wind_farm%turbine(s)%nodes_max(4) = max_j
            wind_farm%turbine(s)%nodes_max(5) = min_k
            wind_farm%turbine(s)%nodes_max(6) = max_k            

    !check neighboring grid points	
    do k=min_k,max_k
      do j=min_j,max_j
        do i=min_i,max_i
          !vector from center point to this node is (rx,ry,rz) with length r
                if (i<1) then
                    i2 = mod(i+nx-1,nx)+1
                    rx = (x(i2)-L_x) - p_xloc
                elseif (i>nx) then
                    i2 = mod(i+nx-1,nx)+1
                    rx = (L_x+x(i2)) - p_xloc
                else
                    i2 = i
                    rx = x(i) - p_xloc 
                endif            
                if (j<1) then
                    j2 = mod(j+ny-1,ny)+1
                    ry = (y(j2)-L_y) - p_yloc                
                elseif (j>ny) then
                    j2 = mod(j+ny-1,ny)+1
                    ry = (L_y+y(j2)) - p_yloc
                else
                    j2 = j
                    ry = y(j) - p_yloc 
                endif                      
                rz = z_tot(k) - p_height 
                r = sqrt(rx*rx + ry*ry + rz*rz)
                !length projected onto unit normal for this turbine
                r_norm = abs(rx*p_nhat1 + ry*p_nhat2 + rz*p_nhat3)
                !(remaining) length projected onto turbine disk
                r_disk = sqrt(r*r - r_norm*r_norm)
                !if r_disk<R_t and r_norm within thk/2 from turbine -- this node is part of the turbine
                if ( (r_disk .LE. R_t) .AND. (r_norm .LE. p_thk/2.) ) then
                    !if (coord == 0) then
                    !    if (verbose) then
                    !      write(*,*) '     FOUND NODE', i,j,k
                    !    endif
                    !endif
!                    array(i2,j2,k) = 1.  ! removed large 3D array to limit memory use
                    wind_farm%turbine(s)%ind(count_i) = 1. 
                    wind_farm%turbine(s)%nodes(count_i,1) = i2
                    wind_farm%turbine(s)%nodes(count_i,2) = j2
                    wind_farm%turbine(s)%nodes(count_i,3) = k   !global k (might be out of this proc's range)
                    count_n = count_n + 1
                    count_i = count_i + 1
                endif
           enddo
       enddo
    enddo
    wind_farm%turbine(s)%num_nodes = count_n

    if (coord == 0) then
        write(*,*) '     Turbine #',s,'has',count_n,'unfiltered nodes in entire domain'
    endif
    
enddo

nullify(x,y,z)
end subroutine turbines_nodes

!!!!!!!!!!!!!!!!!!!!!!!!!!!!!!!!!!!!!!!!!!!!!!!!!!!!!!!!!!!!!!!!!!!!!!!

!!!!!!!!!!!!!!!!!!!!!!!!!!!!!!!!!!!!!!!!!!!!!!!!!!!!!!!!!!!!!!!!!!!!!!!
subroutine turbines_filter_ind()
! This subroutine takes ind and nodes for each turbine and filters according to
! alpha and ifilter from wind_farm
!       1.smooth/filter indicator function                                  CHANGE IND
!       2.normalize such that each turbine's ind integrates to 1.           CHANGE IND
!       3.associate new nodes with turbines                                 CHANGE NODES, NUM_NODES       

implicit none

character (*), parameter :: sub_name = mod_name // '.turbines_filter_ind'

!real(rprec), dimension(nx,ny,nz_tot) :: out_a, g, g_shift, fg
! Richard: Commented out g_shift. This large array is not used  fg can easily be replaced by single double
real(rprec), dimension(nx,ny,nz_tot) :: out_a, g
real(rprec), dimension(nx,ny,nz_tot) :: temp_array
!real(rprec), dimension(nx,ny,nz) :: temp_array_2 ! Richard: Commented out to save i/o operations and memory
real(rprec) :: sumG,delta2,r2,sumA
real(rprec) :: turbine_vol
real(rprec) :: fg ! Removed the 3D matrix as it is only used as a temporary dummy variable

real(rprec), pointer, dimension(:) :: x,y,z

!logical :: verbose = .false.
nullify(x,y,z)
x => grid % x
y => grid % y
z => grid % z

!create convolution function, centered at (nx/2,ny/2,(nz_tot-1)/2) and normalized
!if(wind_farm%ifilter==2) then		!2-> Gaussian
delta2 = alpha**2 * (dx**2 + dy**2 + dz**2)
      do k=1,nz_tot
        do j=1,ny
          do i=1,nx
            r2 = ((real(i)-nx/2.)*dx)**2 + ((real(j)-ny/2.)*dy)**2 + ((real(k)-(nz_tot-1)/2.)*dz)**2
            g(i,j,k) = sqrt(6./(pi*delta2))*6./(pi*delta2)*exp(-6.*r2/delta2)
          enddo
        enddo
      enddo
!endif

!normalize the convolution function
sumG = sum(g(:,:,:))*dx*dy*dz
g = g/sumG

!display the convolution function
    !if (coord == 0) then
    !    if(.false.) then
    !      write(*,*) 'Convolution function'
    !      write(*,*) g
    !      write(*,*) 'integral of g(i,j,k): ',sumG
    !    endif       
    !endif

    !to write the data to file, centered at (i,j,k=(nz_tot-1)/2)
!    if (coord == 0) then    
!        i=nx/2
!        j=ny/2
!        do k2=1,nz_tot
!          do j2=1,ny
!            do i2=1,nx
!            g_shift(i2,j2,k2) = g( mod(i2-i+nx/2+nx-1,nx)+1 , mod(j2-j+ny/2+ny-1,ny)+1, k2)
!            enddo
!          enddo
!        enddo

        !if (.false.) then
        !    fname0 = path // 'turbine/convolution_function.dat'
        !    call write_tecplot_header_ND(fname0,'rewind', 4, (/nx,ny,nz_tot/), '"x","y","z","g"', convtostr(1,1), 1)
        !    call write_real_data_3D(fname0, 'append', 'formatted', 1, nx, ny, nz_tot, (/g_shift/), 0, x, y, z_tot)

        !    if (verbose) then
        !        write(*,*) 'Convolution function written to Tecplot file.'
        !    endif
        !endif
!    endif

!filter indicator function for each turbine
do b=1,nloc
    
    !if (coord == 0) then
    !    if (verbose) then
    !        write(*,*) 'Filtering turbine Number ',b
    !    endif
    !endif

    !create the input array (nx,ny,nz_tot) from a list of included nodes
        temp_array = 0.
        do l=1,wind_farm%turbine(b)%num_nodes
            i2 = wind_farm%turbine(b)%nodes(l,1)
            j2 = wind_farm%turbine(b)%nodes(l,2)
            k2 = wind_farm%turbine(b)%nodes(l,3)
            temp_array(i2,j2,k2) = wind_farm%turbine(b)%ind(l)
        enddo

    !perform convolution on temp_array --> out_a    
        out_a=0.

        min_i = wind_farm%turbine(b)%nodes_max(1) 
        max_i = wind_farm%turbine(b)%nodes_max(2) 
        min_j = wind_farm%turbine(b)%nodes_max(3) 
        max_j = wind_farm%turbine(b)%nodes_max(4) 
        min_k = wind_farm%turbine(b)%nodes_max(5)
        max_k = wind_farm%turbine(b)%nodes_max(6) 
        cut = trunc   

        !if (coord == 0) then
        !    if (verbose) then
        !        write(*,*) 'search over: ',min_i-cut,max_i+cut,min_j-cut,max_j+cut,min_k-cut,max_k+cut
        !    endif
        !endif

        !convolution computed for points (i4,j4,k)
        !only compute for nodes near the turbine (defined by cut aka trunc)
        do k=max(min_k-cut,1),min(max_k+cut,nz_tot)    
        do j=(min_j-cut),(max_j+cut)
        do i=(min_i-cut),(max_i+cut)
        
            i4 = mod(i+nx-1,nx)+1       !since values may be out 1-nx,1-ny domain (spectral BCs)
            j4 = mod(j+ny-1,ny)+1              
        
          !for each (i4,j4,k), center convolution function on that point and 'integrate' 
          !relative coords are (ssx,ssy,ssz). absolute coords of other/surrounding points are (i2,j2,k2)
          !only need to consider other/surrounding points near (i4,j4,k) since conv. function is compact
          do k2=max(k-trunc,1),min(k+trunc,nz_tot)     !currently using truncated Gaussian
          do j2=j-trunc,j+trunc
          do i2=i-trunc,i+trunc

            i3 = mod(i2+nx-1,nx)+1      !since values may be out 1-nx,1-ny domain (spectral BCs)
            j3 = mod(j2+ny-1,ny)+1             
          
            ssx = mod(i2-i+nx/2+nx-1,nx)+1
            ssy = mod(j2-j+ny/2+ny-1,ny)+1       
            ssz = k2-k+(nz_tot-1)/2       !since no spectral BCs in z-direction
                             
            if( ssz < 1) then
                !fg(i2,j2,k2) = 0.
                fg=0.
                write(*,*) 'See turbines.f90, ssz < 1'                    
            elseif( ssz > nz_tot ) then
                !fg(i2,j2,k2) = 0.
                fg=0.
                write(*,*) 'See turbines.f90, ssz > nz_tot'                    
            else
                !fg(i3,j3,k2) = temp_array(i3,j3,k2)*g(ssx,ssy,ssz)
                !out_a(i4,j4,k) = out_a(i4,j4,k) + fg(i3,j3,k2)*dx*dy*dz
                fg = temp_array(i3,j3,k2)*g(ssx,ssy,ssz)
                out_a(i4,j4,k) = out_a(i4,j4,k) + fg*dx*dy*dz
            endif    
        
        enddo
       enddo
      enddo
     enddo
    enddo
        enddo

        !if (coord == 0) then
        !    if (verbose) then
        !        write(*,*) 'Convolution complete for turbine ',b
        !    endif
        !endif

    !normalize this "indicator function" such that it integrates to turbine volume
    sumA = 0.
    do k=1,nz_tot
     do j=1,ny
      do i=1,nx
            if (out_a(i,j,k) < filter_cutoff) then
            out_a(i,j,k) = 0.     !don't want to include too many nodes (truncated Gaussian?)
            else
                sumA = sumA + out_a(i,j,k)*dx*dy*dz
            endif            
      enddo
     enddo
    enddo
    turbine_vol = pi/4. * (wind_farm%turbine(b)%dia)**2 * wind_farm%turbine(b)%thk
    out_a = turbine_vol/sumA*out_a

!    if (coord == 0) then
!        large_node_array_filtered = large_node_array_filtered + out_a ! removed large 3D array to limit memory use
!    endif

    !update num_nodes, nodes, and ind for this turbine
    !and split domain between processors
    !z(nz) and z(1) of neighboring coords match so each coord gets (local) 1 to nz-1
    wind_farm%turbine(b)%ind = 0.
    wind_farm%turbine(b)%nodes = 0.
    wind_farm%turbine(b)%num_nodes = 0.
    count_n = 0
    count_i = 1
#ifdef PPMPI
        k_start = 1+coord*(nz-1)
        k_end = nz-1+coord*(nz-1)
#else
        k_start = 1
        k_end = nz
#endif

    do k=k_start,k_end  !global k     
     do j=1,ny
      do i=1,nx
       if (out_a(i,j,k) > filter_cutoff) then
        wind_farm%turbine(b)%ind(count_i) = out_a(i,j,k)
        wind_farm%turbine(b)%nodes(count_i,1) = i
        wind_farm%turbine(b)%nodes(count_i,2) = j
        wind_farm%turbine(b)%nodes(count_i,3) = k - coord*(nz-1)   !local k
        count_n = count_n + 1
        count_i = count_i + 1
        turbine_in_proc = .true.                    
       endif
      enddo
     enddo
    enddo
    wind_farm%turbine(b)%num_nodes = count_n
    
    if (count_n > 0) then
#ifdef PPMPI

            call string_splice( string1, 'Turbine number ', b,' has ', count_n,' filtered nodes in coord ', coord )
            write(*,*) trim(string1)
            
#else

            call string_splice( string1, 'Turbine number ',b,' has ',count_n,' filtered nodes' )
            write(*,*) trim(string1)

#endif
    endif

enddo

!    !test to make sure domain is divided correctly:
!        temp_array_2 = 0.
!        do b=1,nloc
!        do l=1,wind_farm%turbine(b)%num_nodes
!            i2 = wind_farm%turbine(b)%nodes(l,1)
!            j2 = wind_farm%turbine(b)%nodes(l,2)
!            k2 = wind_farm%turbine(b)%nodes(l,3)
!            temp_array_2(i2,j2,k2) = wind_farm%turbine(b)%ind(l)
!        enddo   
!        enddo
!        !write to file with .dat.c* extension
!        call string_splice( string1, path // 'turbine/nodes_filtered_c.dat' // '.c', coord )
!        
!        call write_tecplot_header_ND(string1,'rewind', 4, (/nx,ny,nz/), '"x","y","z","nodes_filtered_c"', numtostr(1,1), 1)
!        call write_real_data_3D(string1, 'append', 'formatted', 1, nx, ny, nz, (/temp_array_2/), 0, x, y, z(1:nz))      

!    if (coord == 0) then
!        string1 = path // 'turbine/nodes_filtered.dat'
!        call write_tecplot_header_ND(string1,'rewind', 4, (/nx,ny,nz_tot/), '"x","y","z","nodes_filtered"', numtostr(1,1), 1)
!        call write_real_data_3D(string1, 'append', 'formatted', 1, nx, ny, nz_tot, (/large_node_array_filtered/), 0, x, y, z_tot)                       
!    endif

!each processor sends its value of turbine_in_proc
!if false, disk-avg velocity will not be sent (since it will always be 0.)

#ifdef PPMPI
    if (coord == 0) then
        if (turbine_in_proc) then
            write(*,*),'Coord 0 has turbine nodes' 
        endif
        do i=1,nproc-1
            call MPI_recv( buffer_logical, 1, MPI_logical, i, 2, comm, status, ierr )

            if (buffer_logical) then
                call string_splice( string1, 'Coord', i,' has turbine nodes')
                write(*,*) trim(string1)
                turbine_in_proc_cnt = turbine_in_proc_cnt + 1
                turbine_in_proc_array(turbine_in_proc_cnt) = i
            endif
        enddo
    else
        call MPI_send( turbine_in_proc, 1, MPI_logical, 0, 2, comm, ierr )
    endif
#endif
nullify(x,y,z)

end subroutine turbines_filter_ind
!!!!!!!!!!!!!!!!!!!!!!!!!!!!!!!!!!!!!!!!!!!!!!!!!!!!!!!!!!!!!!!!!!!!!!!

!!!!!!!!!!!!!!!!!!!!!!!!!!!!!!!!!!!!!!!!!!!!!!!!!!!!!!!!!!!!!!!!!!!!!!!
subroutine turbines_forcing()
use sim_param, only : u,v,w, fxa,fya,fza
use functions, only : interp_to_uv_grid
use util, only : interpolate
implicit none

character (*), parameter :: sub_name = mod_name // '.turbines_forcing'

real(rprec), pointer :: p_u_d => null(), p_u_d_T => null(), p_f_n => null()
real(rprec), pointer :: p_Ct_prime => null()

real(rprec) :: ind2
real(rprec), dimension(nloc) :: disk_avg_vels, disk_force
real(rprec), allocatable, dimension(:,:,:) :: w_uv ! Richard: This 3D matrix can relatively easy be prevented
real(rprec), pointer, dimension(:) :: y,z
real(rprec), dimension(:), allocatable :: wm_Pm, wm_Ctp

nullify(y,z)
y => grid % y
z => grid % z

allocate(w_uv(ld,ny,lbz:nz))

#ifdef PPMPI
call mpi_sync_real_array(w, 0, MPI_SYNC_DOWNUP)     !syncing intermediate w-velocities!
#endif

w_uv = interp_to_uv_grid(w, lbz)

disk_avg_vels = 0.

!Each processor calculates the weighted disk-averaged velocity
if (turbine_in_proc) then

    !for each turbine:        
    do s=1,nloc      
         
        !set pointers
        p_u_d => wind_farm%turbine(s)%u_d   

        !calculate total disk-averaged velocity for each turbine (current,instantaneous)    
        !u_d is the velocity in the normal direction	  
        !weighted average using "ind"            
        p_u_d = 0.
        do l=1,wind_farm%turbine(s)%num_nodes   
            i2 = wind_farm%turbine(s)%nodes(l,1)
            j2 = wind_farm%turbine(s)%nodes(l,2)
            k2 = wind_farm%turbine(s)%nodes(l,3)
            p_u_d = p_u_d + (wind_farm%turbine(s)%nhat(1)*u(i2,j2,k2) &
                           + wind_farm%turbine(s)%nhat(2)*v(i2,j2,k2) &
                           + wind_farm%turbine(s)%nhat(3)*w_uv(i2,j2,k2)) &
                * wind_farm%turbine(s)%ind(l)        
         enddo
         
        ! write center disk velocity to file                   
        if (modulo (jt_total, tbase) == 0) then
            icp = nint(wind_farm%turbine(s)%xloc/dx)
            jcp = nint(wind_farm%turbine(s)%yloc/dy)
            kcp = nint(wind_farm%turbine(s)%height/dz + 0.5)
#ifdef PPMPI
            k_start =  1+coord*(nz-1)
            k_end = nz-1+coord*(nz-1)
#else
            k_start = 1
            k_end = nz
#endif
            if (kcp>=k_start .and. kcp<=k_end) then
                kcp=kcp-k_start+1
                write( file_id2(s), *) total_time_dim, u(icp,jcp,kcp), w_uv(icp,jcp,kcp)
            endif
        endif
        
        !write this value to the array (which will be sent to coord 0)
        disk_avg_vels(s) = p_u_d
        
    enddo
        
endif        

!send the disk-avg values to coord==0
#ifdef PPMPI 
call mpi_barrier (comm,ierr)

if (coord == 0) then
    do i=1,turbine_in_proc_cnt
        j = turbine_in_proc_array(i)
        buffer_array = 0.
        call MPI_recv( buffer_array, nloc, MPI_rprec, j, 3, comm, status, ierr )
        disk_avg_vels = disk_avg_vels + buffer_array
    enddo
elseif (turbine_in_proc) then
    call MPI_send( disk_avg_vels, nloc, MPI_rprec, 0, 3, comm, ierr )
endif                          
#endif

!Calculate the current Ct_prime
if (turbine_control == 1) then
    do s = 1, nloc
        call interpolate(t_Ctp_list, Ctp_list(:,s), total_time_dim, wind_farm%turbine(s)%Ct_prime)
    end do
endif

!Coord==0 takes that info and calculates total disk force, then sends it back
if (coord == 0) then           
    !update epsilon for the new timestep (for cfl_dt)
    if (T_avg_dim > 0.) then
        eps = (dt_dim / T_avg_dim) / (1. + dt_dim / T_avg_dim)
    else
        eps = 1.
    endif

    !for each turbine:        
    do s=1,nloc            
         
        !set pointers
        p_u_d => wind_farm%turbine(s)%u_d   
        p_u_d_T => wind_farm%turbine(s)%u_d_T   
        p_f_n => wind_farm%turbine(s)%f_n                
        p_Ct_prime => wind_farm%turbine(s)%Ct_prime  
        
        !volume correction:
        !since sum of ind is turbine volume/(dx*dy*dz) (not exactly 1.)
        p_u_d = disk_avg_vels(s) * wind_farm%turbine(s)%vol_c

        !add this current value to the "running average" (first order relaxation)
        p_u_d_T = (1.-eps)*p_u_d_T + eps*p_u_d

        !calculate total thrust force for each turbine  (per unit mass)
        !force is normal to the surface (calc from u_d_T, normal to surface)
        p_f_n = 0.5*p_Ct_prime*abs(p_u_d_T)*p_u_d_T/wind_farm%turbine(s)%thk       
        !write values to file                   
            if (modulo (jt_total, tbase) == 0) then
               write( file_id(s), *) total_time_dim, p_u_d, p_u_d_T, p_f_n, &
                   0.5*p_Ct_prime*(p_u_d_T*p_u_d_T*p_u_d_T)*pi/(4.*sx*sy)
            endif 
        !write force to array that will be transferred via MPI    
        disk_force(s) = p_f_n
        
    enddo                   
endif

!send total disk force to the necessary procs (with turbine_in_proc==.true.)
#ifdef PPMPI
<<<<<<< HEAD
    !############################################## 5  
        if (coord == 0) then
          
            do i=1,turbine_in_proc_cnt
                j = turbine_in_proc_array(i)
                call MPI_send( disk_force, nloc, MPI_rprec, j, 5, comm, ierr )
            enddo              
                        
        elseif (turbine_in_proc) then
            call MPI_recv( disk_force, nloc, MPI_rprec, 0, 5, comm, status, ierr )
        endif     
    !##############################################     
#endif

! Advance the wake model estimator
#ifdef PPMPI
if (use_wake_model .and. coord == 0) then
#else
if (use_wake_model) then
#endif
    ! Input thrust coefficient
    allocate ( wm_Ctp(num_x) )
    wm_Ctp = Ct_prime

    ! Measure average power along row
    allocate ( wm_Pm(num_x) )
    wm_Pm = 0.d0
    do i = 1, num_x
        do j = 1,num_y
            wm_Pm(i) = wm_Pm(i) - wm_Ctp(i) * (wind_farm%turbine((i-1)*num_y+j)%u_d_T * u_star)**3 / num_y
        end do
    end do

    ! Advance the estimator with the measurements
    call wm_est%advance(dt_dim, wm_Pm, wm_Ctp)

    ! Write to file
    if (modulo (jt_total, tbase) == 0) then
        write(fid_k, *) total_time_dim, wm_est%wm%k
        write(fid_U_infty, *) total_time_dim, wm_est%wm%U_infty
        write(fid_Phat, *) total_time_dim, wm_est%wm%Phat
    end if
end if

=======
if (coord == 0) then  
    do i=1,turbine_in_proc_cnt
        j = turbine_in_proc_array(i)
        call MPI_send( disk_force, nloc, MPI_rprec, j, 5, comm, ierr )
    enddo              
elseif (turbine_in_proc) then
    call MPI_recv( disk_force, nloc, MPI_rprec, 0, 5, comm, status, ierr )
endif          
#endif 
    
>>>>>>> 3111158f
!apply forcing to each node
if (turbine_in_proc) then
    do s=1,nloc        
        do l=1,wind_farm%turbine(s)%num_nodes
            i2 = wind_farm%turbine(s)%nodes(l,1)
            j2 = wind_farm%turbine(s)%nodes(l,2)
            k2 = wind_farm%turbine(s)%nodes(l,3)
            ind2 = wind_farm%turbine(s)%ind(l)
            fxa(i2,j2,k2) = disk_force(s)*wind_farm%turbine(s)%nhat(1)*ind2 
        enddo
    enddo
endif    

deallocate(w_uv)

!spatially average velocity at the top of the domain and write to file
if (coord .eq. nproc-1) then
    string1=path // 'output/vel_top_of_domain.dat'
    open(unit=1,file=string1,status='unknown',form='formatted',action='write',position='append')
    write(1,*) total_time, sum(u(:,:,nz-1))/(nx*ny)
    close(1)
endif

nullify(y,z)

end subroutine turbines_forcing
!!!!!!!!!!!!!!!!!!!!!!!!!!!!!!!!!!!!!!!!!!!!!!!!!!!!!!!!!!!!!!!!!!!!!!!

!!!!!!!!!!!!!!!!!!!!!!!!!!!!!!!!!!!!!!!!!!!!!!!!!!!!!!!!!!!!!!!!!!!!!!!
subroutine turbines_finalize ()
implicit none

character (*), parameter :: sub_name = mod_name // '.turbines_finalize'

!write disk-averaged velocity to file along with T_avg_dim
!useful if simulation has multiple runs   >> may not make a large difference
call turbines_checkpoint
    
#ifdef PPMPI
if (use_wake_model .and. coord == 0) then
#else
if (use_wake_model) then
#endif
    call wm_est%write_to_file(path // 'wake_model')
end if
    
!deallocate
deallocate(wind_farm%turbine) 
deallocate(buffer_array)
    
end subroutine turbines_finalize
!!!!!!!!!!!!!!!!!!!!!!!!!!!!!!!!!!!!!!!!!!!!!!!!!!!!!!!!!!!!!!!!!!!!!!!

!!!!!!!!!!!!!!!!!!!!!!!!!!!!!!!!!!!!!!!!!!!!!!!!!!!!!!!!!!!!!!!!!!!!!!!
subroutine turbines_checkpoint ()
use open_file_fid_mod
implicit none

character (*), parameter :: sub_name = mod_name // '.turbines_checkpoint'
integer :: fid

!write disk-averaged velocity to file along with T_avg_dim
!useful if simulation has multiple runs   >> may not make a large difference
if (coord == 0) then  
    string1 = path // 'turbine/turbine_u_d_T.dat'
    fid = open_file_fid( string1, 'rewind', 'formatted' )
    do i=1,nloc
        write(fid,*) wind_farm%turbine(i)%u_d_T
    enddo           
    write(fid,*) T_avg_dim
    close (fid)
endif
    
end subroutine turbines_checkpoint
!!!!!!!!!!!!!!!!!!!!!!!!!!!!!!!!!!!!!!!!!!!!!!!!!!!!!!!!!!!!!!!!!!!!!!!

!!!!!!!!!!!!!!!!!!!!!!!!!!!!!!!!!!!!!!!!!!!!!!!!!!!!!!!!!!!!!!!!!!!!!!!
subroutine turbine_vel_init(zo_high)
!  called from ic.f90 if initu, dns_bc, S_FLAG are all false.
!  this accounts for the turbines when creating the initial velocity profile.

use param, only: zo
implicit none
character (*), parameter :: sub_name = mod_name // '.turbine_vel_init'

real(rprec), intent(inout) :: zo_high
real(rprec) :: cft, nu_w, exp_KE, induction_factor, Ct_noprime

! Convert Ct' to Ct
! a = Ct'/(4+Ct'), Ct = 4a(1-a)
induction_factor = Ct_prime / (4._rprec + Ct_prime)
Ct_noprime = 4*(induction_factor) * (1 - induction_factor)

! friction coefficient, cft
cft = pi*Ct_noprime/(4.*sx*sy)
       
!wake viscosity
nu_w = 28.*sqrt(0.5*cft)

!turbine friction height, Calaf, Phys. Fluids 22, 2010
zo_high = height_all*(1.+0.5*dia_all/height_all)**(nu_w/(1.+nu_w))* &
  exp(-1.*(0.5*cft/(vonk**2) + (log(height_all/zo* &
  (1.-0.5*dia_all/height_all)**(nu_w/(1.+nu_w))) )**(-2) )**(-0.5) )

exp_KE =  0.5*(log(0.45/zo_high)/0.4)**2
  
if(.false.) then
    write(*,*) 'sx,sy,cft: ',sx,sy,cft
    write(*,*) 'nu_w: ',nu_w    
    write(*,*) 'zo_high: ',zo_high
    write(*,*) 'approx expected KE: ', exp_KE
endif
end subroutine turbine_vel_init
!!!!!!!!!!!!!!!!!!!!!!!!!!!!!!!!!!!!!!!!!!!!!!!!!!!!!!!!!!!!!!!!!!!!!!!

end module turbines<|MERGE_RESOLUTION|>--- conflicted
+++ resolved
@@ -98,11 +98,7 @@
 allocate(buffer_array(nloc))
 
 !Create turbine directory
-<<<<<<< HEAD
-    call system('mkdir -vp turbine') 
-=======
 call system("mkdir -vp turbine") 
->>>>>>> 3111158f
 
 !z_tot for total domain (since z is local to the processor)
 do k=1,nz_tot
@@ -126,41 +122,6 @@
 !2.associate new nodes with turbines                               
 !3.normalize such that each turbine's ind integrates to turbine volume
 !4.split domain between processors 
-<<<<<<< HEAD
-    call turbines_filter_ind()
-    
-    if (turbine_cumulative_time) then
-        if (coord == 0) then
-            string1 = path // 'turbine/turbine_u_d_T.dat'
-            inquire (file=string1, exist=exst)
-            if (exst) then
-                write(*,*) 'Reading from file turbine_u_d_T.dat'
-                inquire (unit=1, opened=opn)
-                if (opn) call error (sub_name, 'unit 1 already open, mark1')                
-                open (1, file=string1)
-                do i=1,nloc
-                    read(1,*) wind_farm%turbine(i)%u_d_T    
-                enddo    
-                read(1,*) T_avg_dim_file
-                if (T_avg_dim_file /= T_avg_dim) then
-                    write(*,*) 'Time-averaging window does not match value in turbine_u_d_T.dat'
-                endif
-                close (1)
-            else  
-                write (*, *) 'File ', trim(string1), ' not found'
-                write (*, *) 'Assuming u_d_T = -20. for all turbines'
-                do k=1,nloc
-                    wind_farm%turbine(k)%u_d_T = -20.
-                enddo
-            endif                                         
-        endif
-    else
-        write (*, *) 'Assuming u_d_T = -20 for all turbines'
-        do k=1,nloc
-            wind_farm%turbine(k)%u_d_T = -20.
-        enddo    
-=======
-call turbines_filter_ind()
 
 if (turbine_cumulative_time) then
     if (coord == 0) then
@@ -184,7 +145,6 @@
                 wind_farm%turbine(k)%u_d_T = -1.
             enddo
         endif                                    
->>>>>>> 3111158f
     endif
 else
     write (*, *) 'Assuming u_d_T = -1 for all turbines'
@@ -886,20 +846,15 @@
 
 !send total disk force to the necessary procs (with turbine_in_proc==.true.)
 #ifdef PPMPI
-<<<<<<< HEAD
-    !############################################## 5  
-        if (coord == 0) then
-          
-            do i=1,turbine_in_proc_cnt
-                j = turbine_in_proc_array(i)
-                call MPI_send( disk_force, nloc, MPI_rprec, j, 5, comm, ierr )
-            enddo              
-                        
-        elseif (turbine_in_proc) then
-            call MPI_recv( disk_force, nloc, MPI_rprec, 0, 5, comm, status, ierr )
-        endif     
-    !##############################################     
-#endif
+if (coord == 0) then  
+    do i=1,turbine_in_proc_cnt
+        j = turbine_in_proc_array(i)
+        call MPI_send( disk_force, nloc, MPI_rprec, j, 5, comm, ierr )
+    enddo              
+elseif (turbine_in_proc) then
+    call MPI_recv( disk_force, nloc, MPI_rprec, 0, 5, comm, status, ierr )
+endif          
+#endif 
 
 ! Advance the wake model estimator
 #ifdef PPMPI
@@ -931,18 +886,6 @@
     end if
 end if
 
-=======
-if (coord == 0) then  
-    do i=1,turbine_in_proc_cnt
-        j = turbine_in_proc_array(i)
-        call MPI_send( disk_force, nloc, MPI_rprec, j, 5, comm, ierr )
-    enddo              
-elseif (turbine_in_proc) then
-    call MPI_recv( disk_force, nloc, MPI_rprec, 0, 5, comm, status, ierr )
-endif          
-#endif 
-    
->>>>>>> 3111158f
 !apply forcing to each node
 if (turbine_in_proc) then
     do s=1,nloc        
