##
##  This file is part of lesgo.
##
##  lesgo is free software: you can redistribute it and/or modify
##  it under the terms of the GNU General Public License as published by
##  the Free Software Foundation, either version 3 of the License, or
##  (at your option) any later version.
##
##  lesgo is distributed in the hope that it will be useful,
##  but WITHOUT ANY WARRANTY; without even the implied warranty of
##  MERCHANTABILITY or FITNESS FOR A PARTICULAR PURPOSE.  See the
##  GNU General Public License for more details.
##
##  You should have received a copy of the GNU General Public License
##  along with lesgo.  If not, see <http://www.gnu.org/licenses/>.
##

# This is the settings makefile.
# Use with GNU make.
# Relies on makedepf90 to do dependency lists:
# You can obtain this free program from:
#   http://www.helsinki.fi/~eedelman/makedepf90.html
# New $ARCH entries may be required, depending on your compiler.
# Also requires fpx3 fortran preprocessor available at
#   http://wwwuser.gwdg.de/~jbehren/fpx3.html

SHELL = /bin/bash
FCOMP = gfortran
## Top line general. Lines 2,3,4 for Panoramorix.
## Note that the order of the libraries here can make a difference (compilation problems); depends on the compiler
INCLPATH = -I${HOME}/include -I/usr/local/include -I/usr/include \
 -I${HOME}/hdf5/include \
 -I${HOME}/cgns/include \
 -I/opt/cgns-3.2.1-hdf5-mpi/include -I/opt/hdf5-1.8.12-mpi/include \
 -I/usr/local/hdf5/include \
 -I/usr/local/cgns/include \
 -I/act/fftw3/mpich/gcc-4.7.2/include \
 -I/act/hdf5-1.8.15/mpich/gcc-4.7.2/include \
 -I/act/cgns-3.3.0/mpich/gcc-4.7.2/include

LIBPATH = -L${HOME}/lib -L/usr/local/lib -L/usr/lib64 \
 -L${HOME}/hdf5/lib \
 -L${HOME}/cgns/lib \
 -L/opt/hdf5-1.8.12-mpi/lib -L/opt/cgns-3.2.1-hdf5-mpi/lib \
 -L${HOME}/lib -L/usr/local/lib -L/usr/lib64 \
 -L/usr/local/hdf5/lib -L/usr/local/cgns/lib \
 -L/act/fftw3/mpich/gcc-4.7.2/lib \
 -L/act/hdf5-1.8.15/mpich/gcc-4.7.2/lib \
 -L/act/cgns-3.3.0/mpich/gcc-4.7.2/lib

 
HOSTNAME = $(shell hostname -s)

# Set either double or single precision
USE_DBLPREC = yes

#--Set global VERBOSE flag;
VERBOSE=no
#--Sets inclusion of development sections
DEVEL=no
# Set extra safety measures 
USE_SAFETYMODE=yes

# Output additional quantities to file. May be useful
# for diagnosing issues
OUTPUT_EXTRA=no

# Use FFTW3 libraries (if no FFTW2 will be used)
USE_FFTW3=yes

# Enable parallization support (openmp currently not supported)
USE_MPI = yes
USE_OPENMP = no

# Options: DEFAULT, LITTLE, or BIG
WRITE_ENDIAN = DEFAULT

# Read binary files as big_endian or little_endian
# Options: DEFAULT, LITTLE, or BIG
READ_ENDIAN = DEFAULT

# Use binary output for output files
USE_TURBINES=no
USE_BINARY=yes

# Use CGNS data output
USE_CGNS=no

#################################################### Tony ATM
# Use the actuator turbine model
<<<<<<< HEAD
USE_ATM = no 
=======
USE_ATM = no
>>>>>>> 837c6338
#################################################### Tony ATM


USE_LVLSET = no
  USE_RNS_LS = no
  USE_CYL_SKEW_LS = no

# Concurrent precursor simulation 
# Requires configuration of two builds: upstream and downstream
USE_CPS=no

# Shift the domain in the y (spanwise) direction to eliminate
# streaks effects on averaging
USE_STREAKS = no

# Calc Lag-avg timescale w. error autocorrelation
#USE_DYN_TN = no

FPP = fpx3

include Makefile.fpp

# Directory for the .o files
OPATH = obj
# Directory for the .mod files, if your compiler generates them
# May want to just make this 'obj' as well
MPATH = mod

# Set the library list
ifeq ($(USE_FFTW3),yes)
LIBS = $(LIBPATH) -lfftw3
else
LIBS = $(LIBPATH) -lrfftw -lfftw 
endif

ifeq ($(FCOMP),ifort)

  FPP += -DIFORT

  ifeq ($(USE_MPI), yes)
    FC = mpif90
  else
    FC = ifort
  endif

  LIBS += -ltecryte-intel
  ifeq ($(USE_CYL_SKEW_LS),yes)
    LIBS += -lcgaml-intel
  endif

  FFLAGS = -O0 -check bounds -g -debug all -traceback -warn all -shared intel -heap-arrays
  #FFLAGS = -O3 -shared intel -heap-arrays
  FPROF = -p
  LDFLAGS = -threads
  MODDIR = -I$(MPATH) -module $(MPATH)
  FFLAGS += $(MODDIR) $(INCLPATH)
#  CYLINDER_SKEW_PRE_LS_FFLAGS = $(FFLAGS) -r8
endif

ifeq ($(FCOMP),gfortran)
  FPP += -DGFORTRAN
  ifeq ($(USE_MPI), yes)
    FC = mpif90
  else
     ifeq ($(HOSTNAME), panoramix)
       FC = gfortran44
     else
       FC = gfortran
     endif
  endif

  ifeq ($(USE_CGNS), yes)
  LIBS += -lcgns -lhdf5
  endif
  #ifeq ($(USE_TURBINES), yes)
  #LIBS += -ltecryte
  #endif
  ifeq ($(USE_CYL_SKEW_LS),yes)
    LIBS += -lcgaml
  endif

  #FFLAGS = -O0 -fbounds-check -Wall -Wextra -Wunused-parameter
  # -02 for new panoramix, ideally should be 03
  # -march=native removed for new panoramix
  FFLAGS = -O2 -ffast-math -funroll-loops
  FDEBUG = -g
  FPROF = -p
  LDFLAGS =
  MODDIR = -I$(MPATH) -J$(MPATH)
  FFLAGS += $(MODDIR) $(INCLPATH)
endif
<|MERGE_RESOLUTION|>--- conflicted
+++ resolved
@@ -88,11 +88,7 @@
 
 #################################################### Tony ATM
 # Use the actuator turbine model
-<<<<<<< HEAD
-USE_ATM = no 
-=======
 USE_ATM = no
->>>>>>> 837c6338
 #################################################### Tony ATM
 
 
