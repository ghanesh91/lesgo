!!
!!  Copyright (C) 2009-2013  Johns Hopkins University
!!
!!  This file is part of lesgo.
!!
!!  lesgo is free software: you can redistribute it and/or modify
!!  it under the terms of the GNU General Public License as published by
!!  the Free Software Foundation, either version 3 of the License, or
!!  (at your option) any later version.
!!
!!  lesgo is distributed in the hope that it will be useful,
!!  but WITHOUT ANY WARRANTY; without even the implied warranty of
!!  MERCHANTABILITY or FITNESS FOR A PARTICULAR PURPOSE.  See the
!!  GNU General Public License for more details.
!!
!!  You should have received a copy of the GNU General Public License
!!  along with lesgo.  If not, see <http://www.gnu.org/licenses/>.
!!

!**********************************************************************
subroutine press_stag_array()   
!**********************************************************************
! p_hat contains the physical space pressure on exit
!--provides p_hat, dfdx, dfdy 0:nz-1
!-------------------    
! Boundary Layer version with 4th order derivs in vertical.
!  04 December 1995
!	Mods.
!	12/6: added upper and lower boundary conditions.	
!    12/8: Corrected sign on imag. x and y deriv of RHS.
!	12/17 Forcing pressure equal zero at wall 
!			Removed forcing of <P>=0 for all z.
!		    Will need to change BC when hetero. surface stress.
!	12/17 Added ficticious node below wall (Note solver on Nz+1 x Nz+1
!          prev. version of this subroutine saved as p_bl4.old.12.17
!    12/18 Revised 2st deriv stencil at wall (avg of deriv at -1 and at 1)
!    12/21 Redid FDD to 2nd order accurate.
!    12/22 Now value of P(wall) diagnosed from prev P, to match gradient BC
!....1/13: major changes.
!		Broke out mean pressure for separate solution
!    1/20 back to tridag for natrix solution (same sol'n as LUDCMP...A Keeper!)
!....1/23 Staggered solution
!.........Using Nz+1 levels for computing P, but tossing out level below ground
!....4/1 Changed sign on Div T_iz at wall and lid (five places)
!-------------------          
use types,only:rprec
use param
use messages
use sim_param, only: u,v,w,divtz
use sim_param, only: p_hat => p, dfdx => dpdx, dfdy => dpdy, dfdz => dpdz
use fft
use emul_complex, only : OPERATOR(.MULI.)
<<<<<<< HEAD
#ifdef PPDEBUG
use debug_mod
#endif
=======
>>>>>>> 837c6338

implicit none      



real(rprec) :: const,const2,const3,const4

integer::jx,jy,jz

integer :: ir, ii ! Used for complex emulation of real array

<<<<<<< HEAD
#ifdef PPDEBUG
logical, parameter :: DEBUG = .false.
logical, parameter :: TRI_DEBUG = .false.
#endif

=======
>>>>>>> 837c6338
integer :: jz_min

real(rprec), save, dimension(:, :, :), allocatable :: rH_x,rH_y,rH_z
real(rprec), save, dimension(:, :), allocatable :: rtopw, rbottomw
real(rprec), save, dimension(:, :, :), allocatable :: RHS_col
real(rprec), save, dimension(:, :, :), allocatable :: a,b,c

logical, save :: arrays_allocated = .false.

real(rprec), dimension(2) :: aH_x, aH_y ! Used to emulate complex scalar

!---------------------------------------------------------------------
! Specifiy cached constants
const  = 1._rprec/(nx*ny)
const2 = const/tadv1/dt
const3 = 1._rprec/(dz**2)
const4 = 1._rprec/(dz)

! Allocate arrays
if( .not. arrays_allocated ) then
   allocate ( rH_x(ld,ny,lbz:nz), rH_y(ld,ny,lbz:nz), rH_z(ld,ny,lbz:nz) )
   allocate ( rtopw(ld,ny), rbottomw(ld,ny) )
   allocate ( RHS_col(ld,ny,nz+1) )
   allocate ( a(lh,ny,nz+1), b(lh,ny,nz+1), c(lh,ny,nz+1) )

   arrays_allocated = .true.
endif

#ifdef PPVERBOSE
write (*, *) 'started press_stag_array'
#endif

if (coord == 0) then
  p_hat(:, :, 0) = 0._rprec
else
#ifdef PPSAFETYMODE
  p_hat(:, :, 0) = BOGUS
#endif  
end if

!==========================================================================
! Get the right hand side ready 
! Loop over levels
do jz=1,nz-1  !--experiment: was nz here (see below experiments)
! temp storage for sum of RHS terms.  normalized for fft
! sc: recall that the old timestep guys already contain the pressure
!   term

!   rH_x(:, :, jz) = const / tadv1 * (u(:, :, jz) / dt)
!   rH_y(:, :, jz) = const / tadv1 * (v(:, :, jz) / dt)
!   rH_z(:, :, jz) = const / tadv1 * (w(:, :, jz) / dt)
   rH_x(:, :, jz) = const2 * u(:, :, jz) 
   rH_y(:, :, jz) = const2 * v(:, :, jz) 
   rH_z(:, :, jz) = const2 * w(:, :, jz) 

#ifdef PPFFTW3
  call dfftw_execute_dft_r2c(forw, rH_x(:,:,jz), rH_x(:,:,jz))
  call dfftw_execute_dft_r2c(forw, rH_y(:,:,jz), rH_y(:,:,jz)) 
  call dfftw_execute_dft_r2c(forw, rH_z(:,:,jz), rH_z(:,:,jz)) 
#else
  call rfftwnd_f77_one_real_to_complex(forw,rH_x(:,:,jz),fftwNull_p)
  call rfftwnd_f77_one_real_to_complex(forw,rH_y(:,:,jz),fftwNull_p)
  call rfftwnd_f77_one_real_to_complex(forw,rH_z(:,:,jz),fftwNull_p)
#endif

end do



#ifdef PPMPI
!  H_x(:, :, 0) = BOGUS
!  H_y(:, :, 0) = BOGUS
!  H_z(:, :, 0) = BOGUS
  !Careful - only update real values (odd indicies)
#ifdef PPSAFETYMODE
  rH_x(1:ld:2,:,0) = BOGUS
  rH_y(1:ld:2,:,0) = BOGUS
  rH_z(1:ld:2,:,0) = BOGUS
#endif
#endif

!--experiment
!--this causes blow-up
!H_x(:, :, nz) = BOGUS
!H_y(:, :, nz) = BOGUS
!Careful - only update real values (odd indicies)
#ifdef PPSAFETYMODE
rH_x(1:ld:2,:,nz) = BOGUS
rH_y(1:ld:2,:,nz) = BOGUS
#endif

#ifdef PPMPI
  if (coord == nproc-1) then
    rH_z(:,:,nz) = 0._rprec
  else
#ifdef PPSAFETYMODE
    rH_z(1:ld:2,:,nz) = BOGUS !--perhaps this should be 0 on top process?
#endif    
  endif
#else
  rH_z(:,:,nz) = 0._rprec
#endif

if (coord == 0) then
  rbottomw(:, :) = const * divtz(:, :, 1)
#ifdef PPFFTW3
  call dfftw_execute_dft_r2c(forw, rbottomw, rbottomw ) 
#else
  call rfftwnd_f77_one_real_to_complex (forw, rbottomw(:, :), fftwNull_p)
#endif

end if

#ifdef PPMPI 
  if (coord == nproc-1) then
#endif
  rtopw(:, :) = const * divtz(:, :, nz)
#ifdef PPFFTW3
  call dfftw_execute_dft_r2c(forw, rtopw, rtopw)
#else
  call rfftwnd_f77_one_real_to_complex (forw, rtopw(:, :), fftwNull_p)
#endif
#ifdef PPMPI
  endif
#endif


! set oddballs to 0
! probably can get rid of this if we're more careful below
!H_x(lh, :, 1:nz-1)=0._rprec
!H_y(lh, :, 1:nz-1)=0._rprec
!H_z(lh, :, 1:nz-1)=0._rprec
!H_x(:, ny/2+1, 1:nz-1)=0._rprec
!H_y(:, ny/2+1, 1:nz-1)=0._rprec
!H_z(:, ny/2+1, 1:nz-1)=0._rprec
rH_x(ld-1:ld, :, 1:nz-1)=0._rprec
rH_y(ld-1:ld, :, 1:nz-1)=0._rprec
rH_z(ld-1:ld, :, 1:nz-1)=0._rprec
rH_x(:, ny/2+1, 1:nz-1)=0._rprec
rH_y(:, ny/2+1, 1:nz-1)=0._rprec
rH_z(:, ny/2+1, 1:nz-1)=0._rprec

!--with MPI; topw and bottomw are only on top & bottom processes
!topw(lh, :)=0._rprec
!topw(:, ny/2+1)=0._rprec
!bottomw(lh, :)=0._rprec
!bottomw(:, ny/2+1)=0._rprec
rtopw(ld-1:ld, :)=0._rprec
rtopw(:, ny/2+1)=0._rprec
rbottomw(ld-1:ld, :)=0._rprec
rbottomw(:, ny/2+1)=0._rprec

!==========================================================================
! Loop over (Kx,Ky) to solve for Pressure amplitudes

<<<<<<< HEAD
#ifdef PPDEBUG
if (TRI_DEBUG) then

#ifdef PPSAFETYMODE
  a = BOGUS
  b = BOGUS
  c = BOGUS
  !RHS_col = BOGUS
  !Careful - only update real values (odd indicies)
  RHS_col(1:ld:2,:,:) = BOGUS
#endif
end if
#endif

=======
>>>>>>> 837c6338
!--switch order of inner/outer loops here
if (coord == 0) then

  !  a,b,c are treated as the real part of a complex array
#ifdef PPSAFETYMODE
  a(:, :, 1) = BOGUS  !--was 0._rprec
#endif  
  b(:, :, 1) = -1._rprec
  c(:, :, 1) = 1._rprec
  !RHS_col(:, :, 1) = -dz * bottomw(:, :)
  RHS_col(:,:,1) = -dz * rbottomw(:,:)

<<<<<<< HEAD
#ifdef PPDEBUG
  if (TRI_DEBUG) then
#ifdef PPSAFETYMODE
    a(:, :, 1) = BOGUS  !--was 0._rprec
#endif
    b(:, :, 1) = 2._rprec
    c(:, :, 1) = 1._rprec
    !RHS_col(:, :, 1) = 1._rprec
    !Careful - only update real values (odd indicies)
    RHS_col(1:ld:2,:,1) = 1._rprec
  end if
#endif

=======
>>>>>>> 837c6338
  jz_min = 2

else

  jz_min = 1

end if

#ifdef PPMPI 
if (coord == nproc-1) then
#endif
  !--top nodes
  a(:, :, nz+1) = -1._rprec
  b(:, :, nz+1) = 1._rprec
#ifdef PPSAFETYMODE
  c(:, :, nz+1) = BOGUS  !--was 0._rprec
#endif
  
  !RHS_col(:, :, nz+1) = -topw(:, :) * dz
  RHS_col(:,:,nz+1) = -dz * rtopw(:,:)

<<<<<<< HEAD
#ifdef PPDEBUG
  if (TRI_DEBUG) then
    a(:, :, nz+1) = 1._rprec
    b(:, :, nz+1) = 2._rprec
#ifdef PPSAFETYMODE
    c(:, :, nz+1) = BOGUS  !--was 0._rprec
#endif
#ifdef PPMPI
      !RHS_col(:, :, nz+1) = real (nz+1 + coord * (nz-1), rprec)
      !Careful - only update real values (odd indicies)
      RHS_col(1:ld:2,:,nz+1) = real (nz+1 + coord * (nz-1), rprec)
#else
      !RHS_col(:, :, nz+1) = real (nz+1, rprec)
      !Careful - only update real values (odd indicies)
      RHS_col(1:ld:2,:,nz+1) =  real (nz+1, rprec)
#endif
  end if
#endif
  !
#ifdef PPMPI
=======
$if ($MPI)
>>>>>>> 837c6338
endif
#endif

<<<<<<< HEAD
#ifdef PPDEBUG
if (DEBUG) write (*, *) coord, ' before H send/recv'
#endif

#ifdef PPMPI
=======
$if ($MPI)
>>>>>>> 837c6338
  !--could maybe combine some of these to less communication is needed
  !--fill H_x, H_y, H_z at jz=0 (from nz-1)
  !--cant just change lbz above, since u,v,w (jz=0) are not in sync yet
  !call mpi_sendrecv (H_x(1, 1, nz-1), lh*ny, MPI_CPREC, up, 1,  &
  !                   H_x(1, 1, 0), lh*ny, MPI_CPREC, down, 1,   &
  !                   comm, status, ierr)
  !call mpi_sendrecv (H_y(1, 1, nz-1), lh*ny, MPI_CPREC, up, 2,  &
  !                   H_y(1, 1, 0), lh*ny, MPI_CPREC, down, 2,   &
  !                   comm, status, ierr)
  !call mpi_sendrecv (H_z(1, 1, nz-1), lh*ny, MPI_CPREC, up, 3,  &
  !                   H_z(1, 1, 0), lh*ny, MPI_CPREC, down, 3,   &
  !                   comm, status, ierr)
  call mpi_sendrecv (rH_x(1, 1, nz-1), ld*ny, MPI_RPREC, up, 1,  &
                     rH_x(1, 1, 0), ld*ny, MPI_RPREC, down, 1,   &
                     comm, status, ierr)
  call mpi_sendrecv (rH_y(1, 1, nz-1), ld*ny, MPI_RPREC, up, 2,  &
                     rH_y(1, 1, 0), ld*ny, MPI_RPREC, down, 2,   &
                     comm, status, ierr)
  call mpi_sendrecv (rH_z(1, 1, nz-1), ld*ny, MPI_RPREC, up, 3,  &
                     rH_z(1, 1, 0), ld*ny, MPI_RPREC, down, 3,   &
                     comm, status, ierr)

  !--fill H_x, H_y, H_z at jz=nz (from 1)
  !call mpi_sendrecv (H_x(1, 1, 1), lh*ny, MPI_CPREC, down, 4,  &
  !                   H_x(1, 1, nz), lh*ny, MPI_CPREC, up, 4,   &
  !                   comm, status, ierr)
  !call mpi_sendrecv (H_y(1, 1, 1), lh*ny, MPI_CPREC, down, 5,  &
  !                   H_y(1, 1, nz), lh*ny, MPI_CPREC, up, 5,   &
  !                   comm, status, ierr)
  !call mpi_sendrecv (H_z(1, 1, 1), lh*ny, MPI_CPREC, down, 6,  &
  !                   H_z(1, 1, nz), lh*ny, MPI_CPREC, up, 6,   &
  !                   comm, status, ierr)
  call mpi_sendrecv (rH_z(1, 1, 1), ld*ny, MPI_RPREC, down, 6,  &
                     rH_z(1, 1, nz), ld*ny, MPI_RPREC, up, 6,   &
                     comm, status, ierr)                     
#endif

<<<<<<< HEAD
#ifdef PPDEBUG
if (DEBUG) then
  write (*, *) coord, ' after H send/recv'
  !call DEBUG_write (H_x(:, :, 1:nz), 'w.H_x')
  !call DEBUG_write (H_y(:, :, 1:nz), 'w.H_y')
  !call DEBUG_write (H_z(:, :, 1:nz), 'w.H_z')
  !call DEBUG_write (topw, 'w.topw')
  !call DEBUG_write (bottomw, 'w.bottomw')
  call DEBUG_write (rH_x(:, :, 1:nz), 'w.H_x')
  call DEBUG_write (rH_y(:, :, 1:nz), 'w.H_y')
  call DEBUG_write (rH_z(:, :, 1:nz), 'w.H_z')
  call DEBUG_write (rtopw, 'w.topw')
  call DEBUG_write (rbottomw, 'w.bottomw')  

end if
#endif

=======
>>>>>>> 837c6338
do jz = jz_min, nz
  do jy = 1, ny

    if (jy == ny/2 + 1) cycle

    do jx = 1, lh-1

      if (jx*jy == 1) cycle

      ii = 2*jx   ! imaginary index 
      ir = ii - 1 ! real index

      ! JDA dissertation, eqn(2.85) a,b,c=coefficients and RHS_col=r_m
      !a(jx, jy, jz) = 1._rprec/(dz**2)
      !b(jx, jy, jz) = -(kx(jx, jy)**2 + ky(jx, jy)**2 + 2._rprec/(dz**2))
      !c(jx, jy, jz) = 1._rprec/(dz**2)
      !RHS_col(jx, jy, jz) = eye * (kx(jx, jy) * H_x(jx, jy, jz-1) +   &
      !                             ky(jx, jy) * H_y(jx, jy, jz-1)) +  &
      !                      (H_z(jx, jy, jz) - H_z(jx, jy, jz-1)) / dz

!      a(jx, jy, jz) = 1._rprec/(dz**2)
!      b(jx, jy, jz) = -(kx(jx, jy)**2 + ky(jx, jy)**2 + 2._rprec/(dz**2))
!      c(jx, jy, jz) = 1._rprec/(dz**2)   
      a(jx, jy, jz) = const3
      b(jx, jy, jz) = -(kx(jx, jy)**2 + ky(jx, jy)**2 + 2._rprec*const3)
      c(jx, jy, jz) = const3   



      !  Compute eye * kx * H_x 
!      call mult_real_complex_imag( rH_x(ir:ii, jy, jz-1), kx(jx, jy), aH_x )
!      aH_x = rH_x(ir:ii, jy, jz-1) .MULI. kx(jx,jy)

      !  Compute eye * ky * H_y
!      call mult_real_complex_imag( rH_y(ir:ii, jy, jz-1), ky(jx, jy), aH_y )           
!      aH_y = rH_y(ir:ii, jy, jz-1) .MULI. ky(jx,jy) 

       aH_x(1) = -rH_x(ii,jy,jz-1) * kx(jx,jy) 
       aH_x(2) =  rH_x(ir,jy,jz-1) * kx(jx,jy) 
       aH_y(1) = -rH_y(ii,jy,jz-1) * ky(jx,jy) 
       aH_y(2) =  rH_y(ir,jy,jz-1) * ky(jx,jy) 

!      RHS_col(ir:ii,jy,jz) =  aH_x + aH_y + (rH_z(ir:ii, jy, jz) - rH_z(ir:ii, jy, jz-1)) / dz
      RHS_col(ir:ii,jy,jz) =  aH_x + aH_y + (rH_z(ir:ii, jy, jz) - rH_z(ir:ii, jy, jz-1)) *const4

<<<<<<< HEAD
#ifdef PPDEBUG
      if (TRI_DEBUG) then
        a(jx, jy, jz) = 1._rprec
        b(jx, jy, jz) = 2._rprec
        c(jx, jy, jz) = 1._rprec
#ifdef PPMPI
          !RHS_col(jx, jy, jz) = jz + coord * (nz-1)
          !Careful - only update real value
          RHS_col(ir,jy,jz) = jz + coord * (nz-1)
#else
          !RHS_col(jx, jy, jz) = jz
          !Careful - only update real value
          RHS_col(ir,jy,jz) = jz
#endif
      end if
#endif
     
=======
>>>>>>> 837c6338
    end do
  end do
end do

!a = 1._rprec
!c = 1._rprec
!b = 2._rprec
!do jz=1,nz+1
!  #ifdef PPMPI
!    RHS_col(:, :, jz) = jz + coord * (nz-1)
!  #else
!    RHS_col(:, :, jz) = jz
!  #endif
!end do

<<<<<<< HEAD
#ifdef PPDEBUG
if (DEBUG) then
  write (*, *) coord, ' before tridag_array'
  call DEBUG_write (a, 'v.a')
  call DEBUG_write (b, 'v.b')
  call DEBUG_write (c, 'v.c')
  !call DEBUG_write (RHS_col, 'v.RHS_col')
  call DEBUG_write( RHS_col, 'v.RHS_col')
end if
#endif

=======
>>>>>>> 837c6338
!--this skips zero wavenumber solution, nyquist freqs
!call tridag_array (a, b, c, RHS_col, p_hat)
#ifdef PPMPI
  !call tridag_array_pipelined (0, a, b, c, RHS_col, p_hat)
  call tridag_array_pipelined( 0, a, b, c, RHS_col, p_hat )
#else
  !call tridag_array (a, b, c, RHS_col, p_hat)
  call tridag_array (a, b, c, RHS_col, p_hat)
#endif

<<<<<<< HEAD
#ifdef PPDEBUG
if (DEBUG) then
  write (*, *) coord, ' after tridag_array'
  call DEBUG_write (p_hat, 'press_stag_array.c.p_hat')
endif
#endif

=======
>>>>>>> 837c6338
!--zero-wavenumber solution
#ifdef PPMPI
  !--wait for p_hat(1, 1, 1) from "down"
  call mpi_recv (p_hat(1:2, 1, 1), 2, MPI_RPREC, down, 8, comm, status, ierr)
#endif

if (coord == 0) then

  !p_hat(1, 1, 0) = 0._rprec
  !p_hat(1, 1, 1) = p_hat(1, 1, 0) - dz * bottomw(1, 1)
  p_hat(1:2, 1, 0) = 0._rprec
  p_hat(1:2, 1, 1) = p_hat(1:2,1,0) - dz * rbottomw(1:2,1)

end if

do jz = 2, nz
  ! JDA dissertation, eqn(2.88)
  !p_hat(1, 1, jz) = p_hat(1, 1, jz-1) + H_z(1, 1, jz)*dz
  p_hat(1:2, 1, jz) = p_hat(1:2, 1, jz-1) + rH_z(1:2, 1, jz) * dz
end do

#ifdef PPMPI
  !--send p_hat(1, 1, nz) to "up"
  !call mpi_send (p_hat(1, 1, nz), 1, MPI_CPREC, up, 8, comm, ierr)
  call mpi_send (p_hat(1:2, 1, nz), 2, MPI_RPREC, up, 8, comm, ierr)
#endif

#ifdef PPMPI
  !--make sure 0 <-> nz-1 are syncronized
  !-- 1 <-> nz should be in sync already
  call mpi_sendrecv (p_hat(1, 1, nz-1), ld*ny, MPI_RPREC, up, 2,  &
                     p_hat(1, 1, 0), ld*ny, MPI_RPREC, down, 2,   &
                     comm, status, ierr)  
#endif

!--zero the nyquist freqs
!p_hat(lh, :, :) = 0._rprec
!p_hat(:, ny/2+1, :) = 0._rprec
p_hat(ld-1:ld, :, :) = 0._rprec
p_hat(:, ny/2+1, :) = 0._rprec

<<<<<<< HEAD
#ifdef PPDEBUG
if (DEBUG) call DEBUG_write (p_hat, 'press_stag_array.d.p_hat')
#endif

=======
>>>>>>> 837c6338
!=========================================================================== 
!...Now need to get p_hat(wave,level) to physical p(jx,jy,jz)   
!.....Loop over height levels     

<<<<<<< HEAD
#ifdef PPDEBUG
if (DEBUG) write (*, *) 'press_stag_array: before inverse FFT'
#endif

#ifdef PPFFTW3
=======
$if ($FFTW3)
>>>>>>> 837c6338
call dfftw_execute_dft_c2r(back,p_hat(:,:,0), p_hat(:,:,0))    
#else
call rfftwnd_f77_one_complex_to_real(back,p_hat(:,:,0),fftwNull_p)
#endif
do jz=1,nz-1  !--used to be nz
do jy=1,ny
do jx=1,lh
  ii = 2*jx
  ir = ii - 1
! complex
   !dfdx(jx,jy,jz)=eye*kx(jx,jy)*p_hat(jx,jy,jz)
   !dfdy(jx,jy,jz)=eye*ky(jx,jy)*p_hat(jx,jy,jz)
   !call mult_real_complex_imag( p_hat(ir:ii,jy,jz), kx(jx,jy), dfdx(ir:ii,jy,jz) )
   !call mult_real_complex_imag( p_hat(ir:ii,jy,jz), ky(jx,jy), dfdy(ir:ii,jy,jz) )
   !dfdx(ir:ii,jy,jz) = p_hat(ir:ii,jy,jz) .MULI. kx(jx,jy) 
   !dfdy(ir:ii,jy,jz) = p_hat(ir:ii,jy,jz) .MULI. ky(jx,jy) 

   dfdx(ir,jy,jz) = -p_hat(ii,jy,jz) * kx(jx,jy) 
   dfdx(ii,jy,jz) =  p_hat(ir,jy,jz) * kx(jx,jy) 
   dfdy(ir,jy,jz) = -p_hat(ii,jy,jz) * ky(jx,jy) 
   dfdy(ii,jy,jz) =  p_hat(ir,jy,jz) * ky(jx,jy) 

! note the oddballs of p_hat are already 0, so we should be OK here
end do
end do
#ifdef PPFFTW3
call dfftw_execute_dft_c2r(back,dfdx(:,:,jz), dfdx(:,:,jz))
call dfftw_execute_dft_c2r(back,dfdy(:,:,jz), dfdy(:,:,jz))
call dfftw_execute_dft_c2r(back,p_hat(:,:,jz), p_hat(:,:,jz))    
#else
call rfftwnd_f77_one_complex_to_real(back,dfdx(:,:,jz),fftwNull_p)
call rfftwnd_f77_one_complex_to_real(back,dfdy(:,:,jz),fftwNull_p)
call rfftwnd_f77_one_complex_to_real(back,p_hat(:,:,jz),fftwNull_p)
#endif
end do

!--nz level is not needed elsewhere (although its valid)
#ifdef PPSAFETYMODE
dfdx(:, :, nz) = BOGUS
dfdy(:, :, nz) = BOGUS
p_hat(:, :, nz) = BOGUS
#endif

! Final step compute the z-derivative of p_hat
! Calculate dpdz
!   note: p has additional level at z=-dz/2 for this derivative
dfdz(1:nx, 1:ny, 1:nz-1) = (p_hat(1:nx, 1:ny, 1:nz-1) -   &
     p_hat(1:nx, 1:ny, 0:nz-2)) / dz
#ifdef PPSAFETYMODE
dfdz(:, :, nz) = BOGUS
#endif

! ! Deallocate arrays
! deallocate ( rH_x, rH_y, rH_z )
! deallocate ( rtopw, rbottomw )
! deallocate ( RHS_col )
! deallocate ( a, b, c )


#ifdef PPVERBOSE
write (*, *) 'finished press_stag_array'
#endif

end subroutine press_stag_array<|MERGE_RESOLUTION|>--- conflicted
+++ resolved
@@ -50,12 +50,6 @@
 use sim_param, only: p_hat => p, dfdx => dpdx, dfdy => dpdy, dfdz => dpdz
 use fft
 use emul_complex, only : OPERATOR(.MULI.)
-<<<<<<< HEAD
-#ifdef PPDEBUG
-use debug_mod
-#endif
-=======
->>>>>>> 837c6338
 
 implicit none      
 
@@ -67,14 +61,6 @@
 
 integer :: ir, ii ! Used for complex emulation of real array
 
-<<<<<<< HEAD
-#ifdef PPDEBUG
-logical, parameter :: DEBUG = .false.
-logical, parameter :: TRI_DEBUG = .false.
-#endif
-
-=======
->>>>>>> 837c6338
 integer :: jz_min
 
 real(rprec), save, dimension(:, :, :), allocatable :: rH_x,rH_y,rH_z
@@ -230,23 +216,6 @@
 !==========================================================================
 ! Loop over (Kx,Ky) to solve for Pressure amplitudes
 
-<<<<<<< HEAD
-#ifdef PPDEBUG
-if (TRI_DEBUG) then
-
-#ifdef PPSAFETYMODE
-  a = BOGUS
-  b = BOGUS
-  c = BOGUS
-  !RHS_col = BOGUS
-  !Careful - only update real values (odd indicies)
-  RHS_col(1:ld:2,:,:) = BOGUS
-#endif
-end if
-#endif
-
-=======
->>>>>>> 837c6338
 !--switch order of inner/outer loops here
 if (coord == 0) then
 
@@ -259,22 +228,6 @@
   !RHS_col(:, :, 1) = -dz * bottomw(:, :)
   RHS_col(:,:,1) = -dz * rbottomw(:,:)
 
-<<<<<<< HEAD
-#ifdef PPDEBUG
-  if (TRI_DEBUG) then
-#ifdef PPSAFETYMODE
-    a(:, :, 1) = BOGUS  !--was 0._rprec
-#endif
-    b(:, :, 1) = 2._rprec
-    c(:, :, 1) = 1._rprec
-    !RHS_col(:, :, 1) = 1._rprec
-    !Careful - only update real values (odd indicies)
-    RHS_col(1:ld:2,:,1) = 1._rprec
-  end if
-#endif
-
-=======
->>>>>>> 837c6338
   jz_min = 2
 
 else
@@ -296,42 +249,11 @@
   !RHS_col(:, :, nz+1) = -topw(:, :) * dz
   RHS_col(:,:,nz+1) = -dz * rtopw(:,:)
 
-<<<<<<< HEAD
-#ifdef PPDEBUG
-  if (TRI_DEBUG) then
-    a(:, :, nz+1) = 1._rprec
-    b(:, :, nz+1) = 2._rprec
-#ifdef PPSAFETYMODE
-    c(:, :, nz+1) = BOGUS  !--was 0._rprec
-#endif
-#ifdef PPMPI
-      !RHS_col(:, :, nz+1) = real (nz+1 + coord * (nz-1), rprec)
-      !Careful - only update real values (odd indicies)
-      RHS_col(1:ld:2,:,nz+1) = real (nz+1 + coord * (nz-1), rprec)
-#else
-      !RHS_col(:, :, nz+1) = real (nz+1, rprec)
-      !Careful - only update real values (odd indicies)
-      RHS_col(1:ld:2,:,nz+1) =  real (nz+1, rprec)
-#endif
-  end if
-#endif
-  !
-#ifdef PPMPI
-=======
-$if ($MPI)
->>>>>>> 837c6338
+#ifdef PPMPI
 endif
 #endif
 
-<<<<<<< HEAD
-#ifdef PPDEBUG
-if (DEBUG) write (*, *) coord, ' before H send/recv'
-#endif
-
-#ifdef PPMPI
-=======
-$if ($MPI)
->>>>>>> 837c6338
+#ifdef PPMPI
   !--could maybe combine some of these to less communication is needed
   !--fill H_x, H_y, H_z at jz=0 (from nz-1)
   !--cant just change lbz above, since u,v,w (jz=0) are not in sync yet
@@ -369,26 +291,6 @@
                      comm, status, ierr)                     
 #endif
 
-<<<<<<< HEAD
-#ifdef PPDEBUG
-if (DEBUG) then
-  write (*, *) coord, ' after H send/recv'
-  !call DEBUG_write (H_x(:, :, 1:nz), 'w.H_x')
-  !call DEBUG_write (H_y(:, :, 1:nz), 'w.H_y')
-  !call DEBUG_write (H_z(:, :, 1:nz), 'w.H_z')
-  !call DEBUG_write (topw, 'w.topw')
-  !call DEBUG_write (bottomw, 'w.bottomw')
-  call DEBUG_write (rH_x(:, :, 1:nz), 'w.H_x')
-  call DEBUG_write (rH_y(:, :, 1:nz), 'w.H_y')
-  call DEBUG_write (rH_z(:, :, 1:nz), 'w.H_z')
-  call DEBUG_write (rtopw, 'w.topw')
-  call DEBUG_write (rbottomw, 'w.bottomw')  
-
-end if
-#endif
-
-=======
->>>>>>> 837c6338
 do jz = jz_min, nz
   do jy = 1, ny
 
@@ -434,26 +336,6 @@
 !      RHS_col(ir:ii,jy,jz) =  aH_x + aH_y + (rH_z(ir:ii, jy, jz) - rH_z(ir:ii, jy, jz-1)) / dz
       RHS_col(ir:ii,jy,jz) =  aH_x + aH_y + (rH_z(ir:ii, jy, jz) - rH_z(ir:ii, jy, jz-1)) *const4
 
-<<<<<<< HEAD
-#ifdef PPDEBUG
-      if (TRI_DEBUG) then
-        a(jx, jy, jz) = 1._rprec
-        b(jx, jy, jz) = 2._rprec
-        c(jx, jy, jz) = 1._rprec
-#ifdef PPMPI
-          !RHS_col(jx, jy, jz) = jz + coord * (nz-1)
-          !Careful - only update real value
-          RHS_col(ir,jy,jz) = jz + coord * (nz-1)
-#else
-          !RHS_col(jx, jy, jz) = jz
-          !Careful - only update real value
-          RHS_col(ir,jy,jz) = jz
-#endif
-      end if
-#endif
-     
-=======
->>>>>>> 837c6338
     end do
   end do
 end do
@@ -469,20 +351,6 @@
 !  #endif
 !end do
 
-<<<<<<< HEAD
-#ifdef PPDEBUG
-if (DEBUG) then
-  write (*, *) coord, ' before tridag_array'
-  call DEBUG_write (a, 'v.a')
-  call DEBUG_write (b, 'v.b')
-  call DEBUG_write (c, 'v.c')
-  !call DEBUG_write (RHS_col, 'v.RHS_col')
-  call DEBUG_write( RHS_col, 'v.RHS_col')
-end if
-#endif
-
-=======
->>>>>>> 837c6338
 !--this skips zero wavenumber solution, nyquist freqs
 !call tridag_array (a, b, c, RHS_col, p_hat)
 #ifdef PPMPI
@@ -493,16 +361,6 @@
   call tridag_array (a, b, c, RHS_col, p_hat)
 #endif
 
-<<<<<<< HEAD
-#ifdef PPDEBUG
-if (DEBUG) then
-  write (*, *) coord, ' after tridag_array'
-  call DEBUG_write (p_hat, 'press_stag_array.c.p_hat')
-endif
-#endif
-
-=======
->>>>>>> 837c6338
 !--zero-wavenumber solution
 #ifdef PPMPI
   !--wait for p_hat(1, 1, 1) from "down"
@@ -544,26 +402,11 @@
 p_hat(ld-1:ld, :, :) = 0._rprec
 p_hat(:, ny/2+1, :) = 0._rprec
 
-<<<<<<< HEAD
-#ifdef PPDEBUG
-if (DEBUG) call DEBUG_write (p_hat, 'press_stag_array.d.p_hat')
-#endif
-
-=======
->>>>>>> 837c6338
 !=========================================================================== 
 !...Now need to get p_hat(wave,level) to physical p(jx,jy,jz)   
 !.....Loop over height levels     
 
-<<<<<<< HEAD
-#ifdef PPDEBUG
-if (DEBUG) write (*, *) 'press_stag_array: before inverse FFT'
-#endif
-
 #ifdef PPFFTW3
-=======
-$if ($FFTW3)
->>>>>>> 837c6338
 call dfftw_execute_dft_c2r(back,p_hat(:,:,0), p_hat(:,:,0))    
 #else
 call rfftwnd_f77_one_complex_to_real(back,p_hat(:,:,0),fftwNull_p)
