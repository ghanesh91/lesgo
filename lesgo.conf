!!
!!  Copyright (C) 2011-2017  Johns Hopkins University
!!
!!  This file is part of lesgo.
!!
!!  lesgo is free software: you can redistribute it and/or modify
!!  it under the terms of the GNU General Public License as published by
!!  the Free Software Foundation, either version 3 of the License, or
!!  (at your option) any later version.
!!
!!  lesgo is distributed in the hope that it will be useful,
!!  but WITHOUT ANY WARRANTY; without even the implied warranty of
!!  MERCHANTABILITY or FITNESS FOR A PARTICULAR PURPOSE.  See the
!!  GNU General Public License for more details.
!!
!!  You should have received a copy of the GNU General Public License
!!  along with lesgo.  If not, see <http://www.gnu.org/licenses/>.
!!


! Input file for lesgo
!
! All lines beginning with '!' are comments All entries
! are not case sensitive. Data blocks must begin with
! '{' and end with '}'; the block name must be on the
! same line as the entry bracket '{'.
!
! Be sure to preserve the order of the data blocks as some depend on
! others during the read-in process
!

! Domain parameters
DOMAIN {

  ! Specify the number of processors to use (this is mainly to add
<<<<<<< HEAD
  ! compliance with other preprocessing programs) 
  nproc = 2
 
  Nx = 32 
  Ny = 32 
=======
  ! compliance with other preprocessing programs)
  nproc = 4

  Nx = 32
  Ny = 32
>>>>>>> 08fc1240
  ! Total grid size (stored as nz_tot)
  Nz = 32

  ! Dimensional length scale [m]:
  z_i = 1000.0

  ! Non-dimensional domain length
  Lx = 6.283185307179586
  Ly = 6.283185307179586
  Lz = 1.0
  ! Specify whether to enforce uniform grid spacing.
  ! If .true. Ly and Lz will be determined to enforce dx=dy=dz based on
  ! Ny and Nz.
  ! NOTE: uniform spacing is required when using level set
  uniform_spacing = .false.

}

! Model parameters
MODEL {

  ! Model type: 1->Smagorinsky; 2->Dynamic; 3->Scale dependent
  !             4->Lagrangian scale-sim   5-> Lagragian scale-dep
<<<<<<< HEAD
  sgs_model = 1 
=======
  sgs_model = 5
>>>>>>> 08fc1240
  ! Wall damping exponent for Mason model (default 2)
  wall_damp_exp = 2

  ! Timesteps between dynamic Cs updates
  cs_count = 5

  ! When to start dynamic Cs calculations
  dyn_init = 100

  ! Co used in the Mason model for Smagorisky coefficient
  Co = 0.16

  ! Test filter type: 1->cut off 2->Gaussian 3->Top-hat
  ifilter = 1

  ! Dimensional velocity scale (friction velocity) [m/s]
  ! u_star is used if coriolis_forcing=.FALSE. and ug is used if
  ! coriolis_forcing=.TRUE.
  u_star = 0.45

  ! von Karman constant
  vonk = 0.4

  ! Coriolis forcing
  ! coriol -> non-dimensional coriolis parameter
  ! ug -> horizontal geostrophic velocity
  ! vg -> transverse geostrophic velocity
  coriolis_forcing = .false.
  coriol = 0.0001
  ug = 1.0
  vg = 0.0

  ! Viscosity models
  sgs = .true.
  molec = .false.

  ! Dimensional molecular viscosity [m^2/s]
  nu_molec = 1.14e-5

}

TIME {

  ! Number of time steps to run simulation
  nsteps = 4000

  ! Specify the allowed runtime in seconds; simulation will exit if exceeded.
  ! This will only account for time loop, not initialization or finalization.
  ! To disable set < 0
  runtime = -1

  ! Specify CFL based dynamic time stepping (.true.)
  use_cfl_dt = .true.
  ! only used if use_cfl_dt=.true.
  cfl = 0.0625

  ! Set static time step
  ! only used if use_cfl_dt=.false.
  dt = 2.0e-4

  ! Use cumulative time across multiple simulations
  cumulative_time = .true.

}

! Solver parameters
FLOW_COND {

  ! Lower boundary condition:
  ! 0 - stress free, 1 - DNS wall, 2 - equilibrium wall model, 3 - integral wall model
  ! NOTE: the upper boundary condition is implicitly stress free
  lbc_mom = 2
  ubc_mom = 0

  ! Prescribe bottom and top wall streamwise velocity
  ! Only for DNS (sgs=.false.) and full channel (lbc_mom = ubc_mom = 1)
  ubot = 0.0
  utop = 0.0

  ! Lower boundary condition, roughness length (non-dimensional)
  zo = 0.0001

  ! Use forced inflow
  inflow = .false.
  ! If inflow is true the following should be set:
  ! position of right end of fringe region, as a fraction of L_x
  fringe_region_end = 1.0
  ! length of fringe region as a fraction of L_x
  fringe_region_len = 0.125
  ! Specify uniform inflow velocity (only used if USE_CPS=no in Makefile.in)
  inflow_velocity = 1.0

  ! HIT Inflow
  ! Fluctuation u' of the dataset (JHTDB)
  up_in = 0.681

  ! Turbulence intensity desired in the inflow
  TI_out = 0.1

  ! Dimensions of HIT box (non-dimensional using z_i)
  Lx_HIT = 1.
  Ly_HIT = 1.
  Lz_HIT = 1.

  ! Number of grid points in data
  Nx_HIT = 32
  Ny_HIT = 32
  Nz_HIT = 32

  ! Streamwise velocity file
  u_file = './HITData/binary_uFiltered_nx_32_ny_32_nz_32'
  v_file = './HITData/binary_vFiltered_nx_32_ny_32_nz_32'
  w_file = './HITData/binary_wFiltered_nx_32_ny_32_nz_32'

  ! Use mean pressure forcing
  use_mean_p_force = .true.
  ! Evalute mean pressure force. This will compute it as 1/Lz
  ! It may be good idea to put .true. if uniform_spacing = .true.
  ! If .true. the setting for mean_p_force will be overridden.
  eval_mean_p_force = .true.
  ! Specify mean pressure forcing (Typically 1/Lz)
  ! non-dimensional
  mean_p_force = 1.0

  ! Use random forcing
  use_random_force = .false.
  ! if true, specify how many time steps until random forcing stops
  stop_random_force = 20000
  ! if true, specify the rms magnitude of the random forcing
  rms_random_force = 0.4
}

! Output parameters
OUTPUT {

  ! Specify how often to display simulation update
  wbase = 100

  ! Specify of often to write KE to check_ke.out
  nenergy = 100

  ! Specify how often to display Lagrangian CFL condition of dynamic SGS
  ! models
  lag_cfl_count = 1000

  ! Turn on checkpointing restart data at intermediate time steps
  checkpoint_data = .false.
  ! Number of time steps to skip between checkpoints
  checkpoint_nskip = 10000

  ! Turn on time averaging
  ! records time-averaged data to files ./output/*_avg.dat
  tavg_calc = .false.
  ! Set when to start time averaging (based on global simulation time step)
  tavg_nstart = 50000
  ! Set when to stop time averaging
  tavg_nend = 9000000
  ! Set number of iterations to skip between samples
  tavg_nskip = 100

  ! Turn on instantaneous recording at specified points
  point_calc = .false.
  ! Set when to start recording
  point_nstart = 1
  ! Set when to stop recording
  point_nend = 1000000
  ! Set number of iterations to skip between recordings
  point_nskip = 10
  ! Specify location of points
  point_loc = 0.1, 0.1, 0.1 // 0.5, 0.5, 0.5 // 0.8, 0.8, 0.1

  ! Turn on instantaneous recording in entire domain
  domain_calc = .false.
  ! Set when to start recording
  domain_nstart = 50000
  ! Set when to stop recording
  domain_nend = 1000000
  ! Set number of iterations to skip between recordings
  domain_nskip = 500

  ! Turn on instantaneous recording at specified x-planes
  xplane_calc = .false.
  ! Set when to start recording
  xplane_nstart = 1
  ! Set when to stop recording
  xplane_nend = 1000000
  ! Set number of iterations to skip between recordings
  xplane_nskip = 10
  ! Specify location of planes
  xplane_loc = 0.1, 0.2, 0.3

  ! Turn on instantaneous recording at specified y-planes
  yplane_calc = .false.
  ! Set when to start recording
  yplane_nstart = 1
  ! Set when to stop recording
  yplane_nend = 1000000
  ! Set number of iterations to skip between recordings
  yplane_nskip = 10
  ! Specify location of planes
  yplane_loc = 0.1, 0.2, 0.3

  ! Turn on instantaneous recording at specified z-planes
  zplane_calc = .false.
  ! Set when to start recording
  zplane_nstart = 1
  ! Set when to stop recording
  zplane_nend = 1000000
  ! Set number of iterations to skip between recordings
  zplane_nskip = 10
  ! Specify location of planes
  zplane_loc = 0.1, 0.2, 0.3

}

LEVEL_SET {

  ! Compute global CA (normalized force time area) based on inflow velocity
  global_CA_calc = .true.
  ! Number of time steps to skip between global CA writes
  global_CA_nskip = 10

  ! Forcing velocity to specified level set BC value
  ! Requires use_log_profile and/or use_enforce_un
  ! (default .false.)
  vel_BC = .false.

  ! Specify handling of level set boundary conditions and treatment.
  ! If unsure please use default values as they are the safest.
  ! (default = .false.)
  use_log_profile = .false.
  ! (default = .false.)
  use_enforce_un = .false.
  ! (default = .true.)
  physBC = .true.
  ! (default = .true.)
  use_smooth_tau = .true.
  ! (default = .false.)
  use_extrap_tau_log = .false.
  ! (default = .true.)
  use_extrap_tau_simple = .true.
  ! Only works w/interp_tau; not MPI compliant
  ! wont work w/extra_tau_log
  ! (default = .false.)
  use_modify_dutdn = .false.

  ! Enables scale dependent Cs evaluations (not dynamic evaluation)
  ! Used only when sgs_model = 4
  lag_dyn_modify_beta = .true.

  ! Configures the mode in which SOR smoothing is applied in the IB
  ! 'xy' may be safely used in most cases (must be used for MPI cases)
  ! '3d' not MPI compliant
  smooth_mode = 'xy'

  ! Surface roughness used for level_set surfaces (non-dimensional)
  zo_level_set = 0.0001

  ! Use the trees_pre_ls functionality
  use_trees = .true.
}

TURBINES {

  ! Number of turbines in the x- and y-directions
  num_x = 4
  num_y = 6

  ! Placement: (all evenly spaced)
  !  1 = aligned
  !  2 = horizontally staggered
  !  3 = vertically staggered by rows (+/- stag_perc%)
  !  4 = vertically staggered checkerboard (+/- stag_perc%)
  !  5 = horizontally staggered, shifted forward for CPS simulations
  !      note: setting stag_prec to 0 will create aligned array
  orientation = 1
  stag_perc = 50

  ! Turbine dimensions, baseline diameter/height/thickness [meters]
  dia_all = 100
  height_all = 100
  thk_all = 10

  ! Direction turbine is pointing
  !  theta1 is angle CCW (from above) from -x dir [degrees]
  !  theta2 is angle above horizontal
  theta1_all = 0
  theta2_all = 0

  ! Thrust coefficient (Ct')
  Ct_prime = 1.33

  ! Read all turbine parameters above from input_turbines/param.dat
  !   This file is comma separated with each turbine on a line with the
  !   following values for each turbine:
  !     xloc [meters], yloc [meters], height [meters], dia [meters], thk [meters],
  !     theta1 [degrees], theta2 [degrees], Ct_prime [-]
  !   The number of lines must equal num_x*num_y
  read_param = .false.

  ! Specify turbine direction and thrust coefficient dynamically. This will ignore the
  ! values specified above or in input_turbines/param.dat.
  !   If true, then these values are interpolated from the comma separated files:
  !     input_turbines/theta1.dat
  !     input_turbines/theta2.dat
  !     input_turbines/Ct_prime.dat
  !   Each line is a time point (dimensional time) and must have num_x*num_y entries
  !   per line. Dynamic changes are interpolated between each time point.
  dyn_theta1 = .false.
  dyn_theta2 = .false.
  dyn_Ct_prime = .false.

  ! Time scale for one-sided exponential filtering of u_d signal [seconds]
  !   T_avg_dim <= 0 will provide no filtering.
  T_avg_dim = -1

  ! Filtering operation, Gaussian
  !  alpha is the filter size as a multiple of the grid spacing
  !  filter_cufoff sets the threshold for the unnormalized indicator function.
  !    For a well-resolved turbine, the unnormalized indicator function will be near unity.
  !    Only values above the threshold will used.
  alpha = 1.5
  filter_cutoff = 1e-2

  ! The number of timesteps between the output for the turbines
  tbase = 20
<<<<<<< HEAD
  
  ! Correction function for u = u_les*phi(Ct_prime)
  ! Thrust remains unchanged
  ! This correction function is only used for power and modifying Ct_prime and
  ! Cp_prime curves as a function of lambda_prime.
  ! Use the functional form: phi(x) = ax^3 - 2x0*a bx^2  + cx + d      for x < x0
  !                                 = a*x0^3 + bx0^2 + cx0 + d         for x > x0
  phi_a = -0.001151218173240
  phi_b = 0.018130936686880
  phi_c = -0.058709128668641
  phi_d = 1.0
  phi_x0 = 2.0

  ! Rotational model for turbine
  !   Air density (kg/m^3)
  rho = 1.225
  !   Inertia of the rotor (kg*m^2)
  !   For now, we will use the same value for all turbines
  inertia_all = 4.0469e+07
  !   Generator torque = K*omega^2 (K in kg*m^2) 2.1648e6
  torque_gain = 1.1648e6

  ! Turn on receding horizon control
  use_receding_horizon = .true.
  ! Minimization solver: 1->Conjugate gradient; 2->L-BGFGS-B
  solver = 1
  ! Number of time steps between controller evaluations
  advancement_base = 10
  ! Length of receding horizon [seconds]
  horizon_time = 600
  ! Maximum number of iterations for each minimization
  max_iter = 100
  ! Time constaint for control actuation [seconds]
  phi_tau = 120
  ! Bounds on Ct_prime
  Ct_prime_min = 0.0
  Ct_prime_max = 2.0
  
  ! Enable wake model state estimation
  !   This only really makes sense when using CPS
  !   Automatically enabled if use_receding_horizon = .true.
  use_wake_model = .true.
  ! time constant for estimating freestream velocity [seconds]
  tau_U_infty = 300
  ! std. deviation of noise of velocity deficit
  sigma_du = 0.5
  ! std. deviation of noise of wake expansion coefficient
  sigma_k = 0.001
  ! std. deviation of noise of velocity measurements
  sigma_uhat = 0.001
  ! std. deviation of noise of rotational speed
  sigma_omega = 0.01
  ! Number of members in ensemble
  num_ensemble = 250
  
=======

>>>>>>> 08fc1240
}<|MERGE_RESOLUTION|>--- conflicted
+++ resolved
@@ -33,19 +33,12 @@
 DOMAIN {
 
   ! Specify the number of processors to use (this is mainly to add
-<<<<<<< HEAD
-  ! compliance with other preprocessing programs) 
-  nproc = 2
- 
-  Nx = 32 
-  Ny = 32 
-=======
   ! compliance with other preprocessing programs)
   nproc = 4
 
   Nx = 32
   Ny = 32
->>>>>>> 08fc1240
+  
   ! Total grid size (stored as nz_tot)
   Nz = 32
 
@@ -69,11 +62,7 @@
 
   ! Model type: 1->Smagorinsky; 2->Dynamic; 3->Scale dependent
   !             4->Lagrangian scale-sim   5-> Lagragian scale-dep
-<<<<<<< HEAD
   sgs_model = 1 
-=======
-  sgs_model = 5
->>>>>>> 08fc1240
   ! Wall damping exponent for Mason model (default 2)
   wall_damp_exp = 2
 
@@ -400,7 +389,6 @@
 
   ! The number of timesteps between the output for the turbines
   tbase = 20
-<<<<<<< HEAD
   
   ! Correction function for u = u_les*phi(Ct_prime)
   ! Thrust remains unchanged
@@ -456,7 +444,4 @@
   ! Number of members in ensemble
   num_ensemble = 250
   
-=======
-
->>>>>>> 08fc1240
 }