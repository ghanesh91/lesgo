--- conflicted
+++ resolved
@@ -62,11 +62,8 @@
 
   ! Model type: 1->Smagorinsky; 2->Dynamic; 3->Scale dependent
   !             4->Lagrangian scale-sim   5-> Lagragian scale-dep
-<<<<<<< HEAD
   sgs_model = 1
-=======
-  sgs_model = 1 
->>>>>>> 04e542d2
+
   ! Wall damping exponent for Mason model (default 2)
   wall_damp_exp = 2
 
