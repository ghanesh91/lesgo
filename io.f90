--- conflicted
+++ resolved
@@ -1362,512 +1362,4 @@
 
 end subroutine output_init
 
-<<<<<<< HEAD
-!*******************************************************************************
-subroutine tavg_init()
-!*******************************************************************************
-!
-!  This subroutine loads the tavg.out files
-!
-use messages
-use param, only : read_endian
-use stat_defs, only : tavg, tavg_total_time, tavg_dt, tavg_initialized
-use stat_defs, only : operator(.MUL.)
-#ifdef PPOUTPUT_EXTRA
-use stat_defs, only : tavg_sgs, tavg_total_time_sgs
-#endif
-implicit none
-
-character (*), parameter :: ftavg_in = path // 'tavg.out'
-#ifdef PPOUTPUT_EXTRA
-character (*), parameter :: ftavg_sgs_in = path // 'tavg_sgs.out'
-#endif
-#ifdef PPMPI
-character (*), parameter :: MPI_suffix = '.c'
-#endif
-character (128) :: fname
-
-logical :: exst
-
-fname = ftavg_in
-#ifdef PPMPI
-call string_concat( fname, MPI_suffix, coord )
-#endif
-
-inquire (file=fname, exist=exst)
-if (.not. exst) then
-    !  Nothing to read in
-    if (coord == 0) then
-        write(*,*) ' '
-        write(*,*)'No previous time averaged data - starting from scratch.'
-    end if
-    ! note: tavg was already initialized to zero in output_init routine
-    tavg_total_time = 0._rprec
-else
-    open(1, file=fname, action='read', position='rewind', form='unformatted',  &
-        convert=read_endian)
-    read(1) tavg_total_time
-    read(1) tavg
-    close(1)
-end if
-
-#ifdef PPOUTPUT_EXTRA
-fname = ftavg_sgs_in
-#ifdef PPMPI
-call string_concat( fname, MPI_suffix, coord )
-#endif
-
-inquire (file=fname, exist=exst)
-if (.not. exst) then
-    !  Nothing to read in
-    if(coord == 0) then
-        write(*,*) ' '
-        write(*,*)'No previous time averaged data (sgs) - starting from scratch.'
-    end if
-
-    tavg_total_time_sgs = 0._rprec
-else
-    open(1, file=fname, action='read', position='rewind', form='unformatted',  &
-        convert=read_endian)
-    read(1) tavg_total_time_sgs
-    read(1) tavg_sgs
-    close(1)
-end if
-#endif
-
-! Initialize tavg_dt
-tavg_dt = 0._rprec
-
-! Set global switch that tavg as been initialized
-tavg_initialized = .true.
-
-end subroutine tavg_init
-
-!*******************************************************************************
-subroutine tavg_compute()
-!*******************************************************************************
-!
-!  This subroutine collects the stats for each flow
-!  variable quantity
-!
-use stat_defs, only : tavg, tavg_total_time, tavg_dt
-#ifdef PPOUTPUT_EXTRA
-use stat_defs, only : tavg_sgs, tavg_total_time_sgs
-use sgs_param
-#endif
-use param, only : nx, ny, nz, lbz, jzmax, ubc_mom, lbc_mom
-use sim_param, only : u, v, w
-use sim_param, only : txx, txy, tyy, txz, tyz, tzz
-#ifdef PPTURBINES
-use sim_param, only : fxa, fya, fza
-#endif
-use functions, only : interp_to_uv_grid, interp_to_w_grid
-
-implicit none
-
-integer :: i, j, k
-real(rprec) :: u_p, u_p2, v_p, v_p2, w_p, w_p2
-real(rprec), allocatable, dimension(:,:,:) :: w_uv, u_w, v_w
-
-allocate(w_uv(nx,ny,lbz:nz), u_w(nx,ny,lbz:nz), v_w(nx,ny,lbz:nz))
-
-w_uv(1:nx,1:ny,lbz:nz) = interp_to_uv_grid(w(1:nx,1:ny,lbz:nz), lbz )
-u_w(1:nx,1:ny,lbz:nz) = interp_to_w_grid(u(1:nx,1:ny,lbz:nz), lbz )
-v_w(1:nx,1:ny,lbz:nz) = interp_to_w_grid(v(1:nx,1:ny,lbz:nz), lbz )
-! note: u_w not necessarily zero on walls, but only mult by w=0 vu u'w', so OK
-! can zero u_w at BC anyway:
-if(coord==0       .and. lbc_mom>0) u_w(:,:,1)  = 0._rprec
-if(coord==nproc-1 .and. ubc_mom>0) u_w(:,:,nz) = 0._rprec
-if(coord==0       .and. lbc_mom>0) v_w(:,:,1)  = 0._rprec
-if(coord==nproc-1 .and. ubc_mom>0) v_w(:,:,nz) = 0._rprec
-
-do k = lbz, jzmax     ! lbz = 0 for mpi runs, otherwise lbz = 1
-do j = 1, ny
-do i = 1, nx
-    u_p = u(i,j,k)       !! uv grid
-    u_p2= u_w(i,j,k)     !! w grid
-    v_p = v(i,j,k)       !! uv grid
-    v_p2= v_w(i,j,k)     !! w grid
-    w_p = w(i,j,k)       !! w grid
-    w_p2= w_uv(i,j,k)    !! uv grid
-
-    tavg(i,j,k) % u = tavg(i,j,k) % u + u_p * tavg_dt !! uv grid
-    tavg(i,j,k) % v = tavg(i,j,k) % v + v_p * tavg_dt !! uv grid
-    tavg(i,j,k) % w = tavg(i,j,k) % w + w_p * tavg_dt !! w grid
-    tavg(i,j,k) % w_uv = tavg(i,j,k) % w_uv + w_p2 * tavg_dt !! uv grid
-
-    ! Note: compute u'w' on w-grid because stresses on w-grid --pj
-    tavg(i,j,k) % u2 = tavg(i,j,k) % u2 + u_p * u_p * tavg_dt !! uv grid
-    tavg(i,j,k) % v2 = tavg(i,j,k) % v2 + v_p * v_p * tavg_dt !! uv grid
-    tavg(i,j,k) % w2 = tavg(i,j,k) % w2 + w_p * w_p * tavg_dt !! w grid
-    tavg(i,j,k) % uv = tavg(i,j,k) % uv + u_p * v_p * tavg_dt !! uv grid
-    tavg(i,j,k) % uw = tavg(i,j,k) % uw + u_p2 * w_p * tavg_dt !! w grid
-    tavg(i,j,k) % vw = tavg(i,j,k) % vw + v_p2 * w_p * tavg_dt !! w grid
-
-    tavg(i,j,k) % txx = tavg(i,j,k) % txx + txx(i,j,k) * tavg_dt !! uv grid
-    tavg(i,j,k) % tyy = tavg(i,j,k) % tyy + tyy(i,j,k) * tavg_dt !! uv grid
-    tavg(i,j,k) % tzz = tavg(i,j,k) % tzz + tzz(i,j,k) * tavg_dt !! uv grid
-    tavg(i,j,k) % txy = tavg(i,j,k) % txy + txy(i,j,k) * tavg_dt !! uv grid
-    tavg(i,j,k) % txz = tavg(i,j,k) % txz + txz(i,j,k) * tavg_dt !! w grid
-    tavg(i,j,k) % tyz = tavg(i,j,k) % tyz + tyz(i,j,k) * tavg_dt !! w grid
-
-#ifdef PPTURBINES
-    tavg(i,j,k)%fx = tavg(i,j,k)%fx + fxa(i,j,k) * tavg_dt
-    tavg(i,j,k)%fy = tavg(i,j,k)%fy + fya(i,j,k) * tavg_dt
-    tavg(i,j,k)%fz = tavg(i,j,k)%fz + fza(i,j,k) * tavg_dt
-#endif
-    tavg(i,j,k)%cs_opt2 = tavg(i,j,k)%cs_opt2 + Cs_opt2(i,j,k) * tavg_dt
-end do
-end do
-end do
-
-#ifdef PPOUTPUT_EXTRA
-do k = 1, jzmax
-do j = 1, ny
-do i = 1, nx
-    ! w-grid variables
-    tavg_sgs(i,j,k)%Nu_t = tavg_sgs(i,j,k)%Nu_t + Nu_t(i,j,k) * tavg_dt
-end do
-end do
-end do
-#endif
-
-deallocate(w_uv)
-
-! Update tavg_total_time for variable time stepping
-tavg_total_time = tavg_total_time + tavg_dt
-#ifdef PPOUTPUT_EXTRA
-tavg_total_time_sgs = tavg_total_time_sgs + tavg_dt
-#endif
-
-! Set tavg_dt back to zero for next increment
-tavg_dt = 0._rprec
-
-end subroutine tavg_compute
-
-
-!*******************************************************************************
-subroutine tavg_finalize()
-!*******************************************************************************
-use grid_m
-use stat_defs, only : tavg_t, tavg_total_time, tavg
-use stat_defs, only : rs_t, rs
-use stat_defs, only : operator(.DIV.), operator(.MUL.)
-use stat_defs, only : operator(.ADD.), operator(.SUB.)
-use stat_defs, only : tavg_interp_to_uv_grid
-use stat_defs, only : rs_compute, cnpy_tavg_mul
-use param, only : write_endian
-
-#ifdef PPOUTPUT_EXTRA
-use stat_defs, only : tavg_sgs, tavg_total_time_sgs
-#endif
-use param, only : ny,nz
-#ifdef PPMPI
-use mpi_defs, only : mpi_sync_real_array,MPI_SYNC_DOWNUP
-use param, only : ierr,comm
-#endif
-implicit none
-
-#ifndef PPCGNS
-character(64) :: bin_ext
-#endif
-
-character(64) :: fname_vel, fname_velw, fname_vel2, fname_tau, fname_f
-character(64) :: fname_rs, fname_cs
-
-integer :: i,j,k
-
-real(rprec), pointer, dimension(:) :: x,y,z,zw
-
-nullify(x,y,z,zw)
-
-x => grid % x
-y => grid % y
-z => grid % z
-zw => grid % zw
-
-allocate(rs(nx,ny,lbz:nz))
-
-! Common file name
-fname_vel = path // 'output/veluv_avg'
-fname_velw = path // 'output/velw_avg'
-fname_vel2 = path // 'output/vel2_avg'
-fname_tau = path // 'output/tau_avg'
-fname_f = path // 'output/force_avg'
-fname_rs = path // 'output/rs'
-fname_cs = path // 'output/cs_opt2'
-
-! CGNS
-#ifdef PPCGNS
-call string_concat(fname_vel, '.cgns')
-call string_concat(fname_velw, '.cgns')
-call string_concat(fname_vel2, '.cgns')
-call string_concat(fname_tau, '.cgns')
-call string_concat(fname_f, '.cgns')
-call string_concat(fname_rs, '.cgns')
-call string_concat(fname_cs, '.cgns')
-
-! Binary
-#else
-#ifdef PPMPI
-call string_splice(bin_ext, '.c', coord, '.bin')
-#else
-bin_ext = '.bin'
-#endif
-call string_concat(fname_vel, bin_ext)
-call string_concat(fname_velw, bin_ext)
-call string_concat(fname_vel2, bin_ext)
-call string_concat(fname_tau, bin_ext)
-call string_concat(fname_f, bin_ext)
-call string_concat(fname_rs, bin_ext)
-call string_concat(fname_cs, bin_ext)
-#endif
-
-! Final checkpoint all restart data
-call tavg_checkpoint()
-
-#ifdef PPMPI
-call mpi_barrier( comm, ierr )
-#endif
-
-!  Perform time averaging operation
-!  tavg = tavg / tavg_total_time
-do k = jzmin, jzmax
-do j = 1, Ny
-do i = 1, Nx
-    tavg(i,j,k) = tavg(i,j,k) .DIV. tavg_total_time
-end do
-end do
-end do
-
-#ifdef PPOUTPUT_EXTRA
-do k = 1, jzmax
-do j = 1, Ny
-do i = 1, Nx
-    tavg_sgs(i,j,k) = tavg_sgs(i,j,k) .DIV. tavg_total_time_sgs
-end do
-end do
-end do
-#endif
-
-#ifdef PPMPI
-call mpi_barrier( comm, ierr )
-#endif
-
-!  Sync entire tavg structure
-#ifdef PPMPI
-call mpi_sync_real_array( tavg(1:nx,1:ny,lbz:nz)%u, 0, MPI_SYNC_DOWNUP )
-call mpi_sync_real_array( tavg(1:nx,1:ny,lbz:nz)%v, 0, MPI_SYNC_DOWNUP )
-call mpi_sync_real_array( tavg(1:nx,1:ny,lbz:nz)%w, 0, MPI_SYNC_DOWNUP )
-call mpi_sync_real_array( tavg(1:nx,1:ny,lbz:nz)%u2, 0, MPI_SYNC_DOWNUP )
-call mpi_sync_real_array( tavg(1:nx,1:ny,lbz:nz)%v2, 0, MPI_SYNC_DOWNUP )
-call mpi_sync_real_array( tavg(1:nx,1:ny,lbz:nz)%w2, 0, MPI_SYNC_DOWNUP )
-call mpi_sync_real_array( tavg(1:nx,1:ny,lbz:nz)%uw, 0, MPI_SYNC_DOWNUP )
-call mpi_sync_real_array( tavg(1:nx,1:ny,lbz:nz)%vw, 0, MPI_SYNC_DOWNUP )
-call mpi_sync_real_array( tavg(1:nx,1:ny,lbz:nz)%uv, 0, MPI_SYNC_DOWNUP )
-call mpi_sync_real_array( tavg(1:nx,1:ny,lbz:nz)%fx, 0, MPI_SYNC_DOWNUP )
-call mpi_sync_real_array( tavg(1:nx,1:ny,lbz:nz)%cs_opt2, 0, MPI_SYNC_DOWNUP )
-#ifdef PPOUTPUT_EXTRA
-call mpi_sync_real_array( tavg_sgs(1:nx,1:ny,lbz:nz)%Nu_t, 0, MPI_SYNC_DOWNUP )
-#endif
-#endif
-
-! Write all the 3D data
-#ifdef PPCGNS
-! Write CGNS Data
-call write_parallel_cgns (fname_vel ,nx, ny, nz - nz_end, nz_tot,              &
-    (/ 1, 1,   (nz-1)*coord + 1 /),                                            &
-    (/ nx, ny, (nz-1)*(coord+1) + 1 - nz_end /),                               &
-    x(1:nx) , y(1:ny) , z(1:(nz-nz_end) ), 3,                                  &
-    (/ 'VelocityX', 'VelocityY', 'VelocityZ' /),                               &
-    (/ tavg(1:nx,1:ny,1:nz - nz_end) % u,                                      &
-       tavg(1:nx,1:ny,1:nz - nz_end) % v,                                      &
-       tavg(1:nx,1:ny,1:nz- nz_end) % w_uv /) )
-
-call write_parallel_cgns (fname_velw ,nx, ny, nz - nz_end, nz_tot,             &
-    (/ 1, 1,   (nz-1)*coord + 1 /),                                            &
-    (/ nx, ny, (nz-1)*(coord+1) + 1 - nz_end /),                               &
-    x(1:nx) , y(1:ny) , zw(1:(nz-nz_end) ),                                    &
-    1, (/ 'VelocityZ' /), (/ tavg(1:nx,1:ny,1:nz- nz_end) % w /) )
-
-call write_parallel_cgns(fname_vel2,nx,ny,nz- nz_end,nz_tot,                   &
-    (/ 1, 1,   (nz-1)*coord + 1 /),                                            &
-    (/ nx, ny, (nz-1)*(coord+1) + 1 - nz_end /),                               &
-    x(1:nx) , y(1:ny) , zw(1:(nz-nz_end) ), 6,                                 &
-    (/ 'Mean--uu', 'Mean--vv', 'Mean--ww','Mean--uw','Mean--vw','Mean--uv'/),  &
-    (/ tavg(1:nx,1:ny,1:nz- nz_end) % u2,                                      &
-       tavg(1:nx,1:ny,1:nz- nz_end) % v2,                                      &
-       tavg(1:nx,1:ny,1:nz- nz_end) % w2,                                      &
-       tavg(1:nx,1:ny,1:nz- nz_end) % uw,                                      &
-       tavg(1:nx,1:ny,1:nz- nz_end) % vw,                                      &
-       tavg(1:nx,1:ny,1:nz- nz_end) % uv /) )
-
-call write_parallel_cgns(fname_tau,nx,ny,nz- nz_end,nz_tot,                    &
-    (/ 1, 1,   (nz-1)*coord + 1 /),                                            &
-    (/ nx, ny, (nz-1)*(coord+1) + 1 - nz_end /),                               &
-    x(1:nx) , y(1:ny) , zw(1:(nz-nz_end) ), 6,                                 &
-    (/ 'Tau--txx', 'Tau--txy', 'Tau--tyy','Tau--txz','Tau--tyz','Tau--tzz'/),  &
-    (/ tavg(1:nx,1:ny,1:nz- nz_end) % txx,                                     &
-       tavg(1:nx,1:ny,1:nz- nz_end) % txy,                                     &
-       tavg(1:nx,1:ny,1:nz- nz_end) % tyy,                                     &
-       tavg(1:nx,1:ny,1:nz- nz_end) % txz,                                     &
-       tavg(1:nx,1:ny,1:nz- nz_end) % tyz,                                     &
-       tavg(1:nx,1:ny,1:nz- nz_end) % tzz /) )
-
-call write_parallel_cgns(fname_f,nx,ny,nz- nz_end,nz_tot,                      &
-    (/ 1, 1,   (nz-1)*coord + 1 /),                                            &
-    (/ nx, ny, (nz-1)*(coord+1) + 1 - nz_end /),                               &
-    x(1:nx) , y(1:ny) , zw(1:(nz-nz_end) ), 3,                                 &
-    (/ 'bodyForX', 'bodyForY', 'bodyForZ' /),                                  &
-    (/ tavg(1:nx,1:ny,1:nz- nz_end) % fx,                                      &
-       tavg(1:nx,1:ny,1:nz- nz_end) % fy,                                      &
-       tavg(1:nx,1:ny,1:nz- nz_end) % fz /) )
-
-call write_parallel_cgns(fname_cs,nx,ny,nz- nz_end,nz_tot,                     &
-    (/ 1, 1,   (nz-1)*coord + 1 /),                                            &
-    (/ nx, ny, (nz-1)*(coord+1) + 1 - nz_end /),                               &
-    x(1:nx) , y(1:ny) , zw(1:(nz-nz_end) ), 1,                                 &
-    (/ 'Cs_Coeff'/),  (/ tavg(1:nx,1:ny,1:nz- nz_end) % cs_opt2 /) )
-
-#else
-! Write binary data
-open(unit=13, file=fname_vel, form='unformatted', convert=write_endian,        &
-    access='direct', recl=nx*ny*nz*rprec)
-write(13,rec=1) tavg(:nx,:ny,1:nz)%u
-write(13,rec=2) tavg(:nx,:ny,1:nz)%v
-write(13,rec=3) tavg(:nx,:ny,1:nz)%w_uv
-close(13)
-
-! Write binary data
-open(unit=13, file=fname_velw, form='unformatted', convert=write_endian,       &
-    access='direct', recl=nx*ny*nz*rprec)
-write(13,rec=1) tavg(:nx,:ny,1:nz)%w
-close(13)
-
-open(unit=13, file=fname_vel2, form='unformatted', convert=write_endian,       &
-    access='direct', recl=nx*ny*nz*rprec)
-write(13,rec=1) tavg(:nx,:ny,1:nz)%u2
-write(13,rec=2) tavg(:nx,:ny,1:nz)%v2
-write(13,rec=3) tavg(:nx,:ny,1:nz)%w2
-write(13,rec=4) tavg(:nx,:ny,1:nz)%uw
-write(13,rec=5) tavg(:nx,:ny,1:nz)%vw
-write(13,rec=6) tavg(:nx,:ny,1:nz)%uv
-close(13)
-
-open(unit=13, file=fname_tau, form='unformatted', convert=write_endian,        &
-    access='direct', recl=nx*ny*nz*rprec)
-write(13,rec=1) tavg(:nx,:ny,1:nz)%txx
-write(13,rec=2) tavg(:nx,:ny,1:nz)%txy
-write(13,rec=3) tavg(:nx,:ny,1:nz)%tyy
-write(13,rec=4) tavg(:nx,:ny,1:nz)%txz
-write(13,rec=5) tavg(:nx,:ny,1:nz)%tyz
-write(13,rec=6) tavg(:nx,:ny,1:nz)%tzz
-close(13)
-
-open(unit=13, file=fname_f, form='unformatted', convert=write_endian,          &
-    access='direct', recl=nx*ny*nz*rprec)
-write(13,rec=1) tavg(:nx,:ny,1:nz)%fx
-write(13,rec=2) tavg(:nx,:ny,1:nz)%fy
-write(13,rec=3) tavg(:nx,:ny,1:nz)%fz
-close(13)
-
-open(unit=13, file=fname_cs, form='unformatted', convert=write_endian,         &
-    access='direct', recl=nx*ny*nz*rprec)
-write(13,rec=1) tavg(:nx,:ny,1:nz)%cs_opt2
-close(13)
-
-#endif
-
-#ifdef PPMPI
-! Ensure all writes complete before preceeding
-call mpi_barrier( comm, ierr )
-#endif
-
-! Do the Reynolds stress calculations afterwards. Now we can interpolate w and
-! ww to the uv grid and do the calculations. We have already written the data to
-! the files so we can overwrite now
-rs = rs_compute(tavg , lbz)
-
-#ifdef PPCGNS
-! Write CGNS data
-call write_parallel_cgns(fname_rs,nx,ny,nz- nz_end,nz_tot,                     &
-    (/ 1, 1,   (nz-1)*coord + 1 /),                                            &
-    (/ nx, ny, (nz-1)*(coord+1) + 1 - nz_end /),                               &
-    x(1:nx) , y(1:ny) , z(1:(nz-nz_end) ), 6,                                  &
-    (/ 'Meanupup', 'Meanvpvp', 'Meanwpwp','Meanupwp','Meanvpwp','Meanupvp'/),  &
-    (/ rs(1:nx,1:ny,1:nz- nz_end) % up2,                                       &
-    rs(1:nx,1:ny,1:nz- nz_end) % vp2,                                          &
-    rs(1:nx,1:ny,1:nz- nz_end) % wp2,                                          &
-    rs(1:nx,1:ny,1:nz- nz_end) % upwp,                                         &
-    rs(1:nx,1:ny,1:nz- nz_end) % vpwp,                                         &
-    rs(1:nx,1:ny,1:nz- nz_end) % upvp /) )
-#else
-! Write binary data
-open(unit=13, file=fname_rs, form='unformatted', convert=write_endian,         &
-    access='direct',recl=nx*ny*nz*rprec)
-write(13,rec=1) rs(:nx,:ny,1:nz)%up2
-write(13,rec=2) rs(:nx,:ny,1:nz)%vp2
-write(13,rec=3) rs(:nx,:ny,1:nz)%wp2
-write(13,rec=4) rs(:nx,:ny,1:nz)%upwp
-write(13,rec=5) rs(:nx,:ny,1:nz)%vpwp
-write(13,rec=6) rs(:nx,:ny,1:nz)%upvp
-close(13)
-#endif
-
-deallocate(rs)
-
-#ifdef PPMPI
-! Ensure all writes complete before preceeding
-call mpi_barrier( comm, ierr )
-#endif
-
-end subroutine tavg_finalize
-
-!*******************************************************************************
-subroutine tavg_checkpoint()
-!*******************************************************************************
-!
-! This subroutine writes the restart data and is to be called by 'checkpoint'
-! for intermediate checkpoints and by 'tavg_finalize' at the end of the
-! simulation.
-!
-use param, only : checkpoint_tavg_file, write_endian
-use stat_defs, only : tavg_total_time, tavg
-#ifdef PPOUTPUT_EXTRA
-use param, only : checkpoint_tavg_sgs_file
-use stat_defs, only : tavg_total_time_sgs, tavg_sgs
-#endif
-implicit none
-
-character(64) :: fname
-
-fname = checkpoint_tavg_file
-#ifdef PPMPI
-call string_concat( fname, '.c', coord)
-#endif
-
-!  Write data to tavg.out
-open(1, file=fname, action='write', position='rewind',form='unformatted',      &
-    convert=write_endian)
-write(1) tavg_total_time
-write(1) tavg
-close(1)
-
-#ifdef PPOUTPUT_EXTRA
-fname = checkpoint_tavg_sgs_file
-#ifdef PPMPI
-call string_concat( fname, '.c', coord)
-#endif
-!  Write data to tavg_sgs.out
-open(1, file=fname, action='write', position='rewind',form='unformatted',      &
-    convert=write_endian)
-write(1) tavg_total_time_sgs
-write(1) tavg_sgs
-close(1)
-#endif
-
-end subroutine tavg_checkpoint
-
-=======
->>>>>>> b7db0a63
 end module io