--- conflicted
+++ resolved
@@ -199,20 +199,6 @@
 !~ $else
 !~   call write_real_data( ke_fid, 'formatted', 2, (/ total_time, ke /))
 !~ $endif
-<<<<<<< HEAD
-
-! Open KE file 
-open(2,file='output/check_ke.dat',status='unknown',form='formatted',           &
-     position='append')
-
-$if ($MPI)
-
-    call mpi_reduce (ke, ke_global, 1, MPI_RPREC, MPI_SUM, 0, comm, ierr)
-    if (rank == 0) then  !--note its rank here, not coord
-        ke = ke_global/nproc
-         write(2,*) total_time,ke
-    end if
-=======
 
 ! Open KE file 
 open(2,file='output/check_ke.dat',status='unknown',form='formatted',           &
@@ -233,273 +219,6 @@
 $endif
 
 end subroutine energy
-
-$if($CGNS)
-$if ($MPI)
-!+++++++++++++++++++++++++++++++++++++++++++++++++++++++++++++++++++++++++++++++
-subroutine write_parallel_cgns ( file_name, nx, ny, nz, nz_tot, start_n,       &
-                                     end_n, xin, yin, zin, num_fields,         &
-                                     fieldNames, input )
-!+++++++++++++++++++++++++++++++++++++++++++++++++++++++++++++++++++++++++++++++
-
-implicit none
->>>>>>> 6b1b12b9
-
-! This subroutine writes parallel CGNS file output
-include 'cgnslib_f.h'
-
-integer, intent(in) :: nx, ny, nz, nz_tot, num_fields
-character(*), intent(in) :: file_name  ! Name of file to be written
-character(*), intent(in), dimension(:) :: fieldNames ! Name of fields we are writting
-real(rprec), intent(in), dimension(:) :: input ! Data to be written
-real(rprec), intent(in), dimension(:) :: xin ! Coordinates to write
-real(rprec), intent(in), dimension(:) :: yin ! Coordinates to write
-real(rprec), intent(in), dimension(:) :: zin ! Coordinates to write
-integer, intent(in) :: start_n(3)  ! Where the total node counter starts nodes
-integer, intent(in) :: end_n(3)  ! Where the total node counter ends nodes
-
-integer :: fn=1        ! CGNS file index number
-integer :: ier         ! CGNS error status
-integer :: base=1      ! base number
-integer :: zone=1      ! zone number
-integer :: nnodes      ! Number of nodes in this processor
-integer :: sol =1      ! solution number
-integer :: field       ! section number
-integer :: sizes(3,3)  ! Sizes
-
-! Building the lcoal mesh
-integer :: i,j,k
-real(rprec), dimension(nx,ny,nz) :: xyz
-
-! The total number of nodes in this processor
-nnodes=nx*ny*nz
-
-! Sizes, used to create zone
-sizes(:,1) = (/nx,ny,nz_tot/)
-sizes(:,2) = (/nx-1,ny-1,nz_tot-1/)
-sizes(:,3) = (/0 , 0, 0/)
-
-! Open CGNS file
-call cgp_open_f(file_name, CG_MODE_WRITE, fn, ier)
-if (ier .ne. CG_OK) call cgp_error_exit_f
-
-! Write base
-call cg_base_write_f(fn, 'Base', 3, 3, base, ier)
-if (ier .ne. CG_OK) call cgp_error_exit_f
-
-! Write zone
-call cg_zone_write_f(fn, base, 'Zone', sizes, Structured, zone, ier)
-if (ier .ne. CG_OK) call cgp_error_exit_f
-
-! Write print info to screen
-if (coord .eq. 0) then
-    write(*,*) 'Writing, ', file_name
-endif
-
-! Create data nodes for coordinates
-call cgp_coord_write_f(fn, base, zone, RealDouble, 'CoordinateX',              &
-                      (/nx,ny,nz/), ier)
-if (ier .ne. CG_OK) call cgp_error_exit_f
-
-call cgp_coord_write_f(fn, base, zone, RealDouble, 'CoordinateY',              &
-                      (/nx,ny,nz/), ier)
-if (ier .ne. CG_OK) call cgp_error_exit_f
-
-call cgp_coord_write_f(fn, base, zone, RealDouble, 'CoordinateZ',              &
-                      (/nx,ny,nz/), ier)
-if (ier .ne. CG_OK) call cgp_error_exit_f
-
-! Write the coordinate data in parallel to the queue
-call cgp_queue_set_f(1, ier)
-if (ier .ne. CG_OK) call cgp_error_exit_f
- 
-! This is done for the 3 dimensions x,y and z
-! It writes the coordinates
-! Create grid points
-do k=1,nz
-    do j=1,ny
-        do i=1,nx
-            xyz(i,j,k) = xin(i)
-        enddo
-    enddo
-enddo
-call cgp_coord_write_data_f(fn, base, zone, 1,   &
-                            start_n, end_n, xyz(1:nx,1:ny,1:nz), ier)    
-if (ier .ne. CG_OK) call cgp_error_exit_f
-
-! Write out the queued coordinate data
-call cgp_queue_flush_f(ier)
-if (ier .ne. CG_OK) call cgp_error_exit_f
-call cgp_queue_set_f(0, ier)
-
-! Write the coordinate data in parallel to the queue
-call cgp_queue_set_f(1, ier)
-if (ier .ne. CG_OK) call cgp_error_exit_f
- 
-do k=1,nz
-    do j=1,ny
-        do i=1,nx
-            xyz(i,j,k) = yin(j)
-        enddo
-    enddo
-enddo
-call cgp_coord_write_data_f(fn, base, zone, 2,   &
-                            start_n, end_n, xyz(1:nx,1:ny,1:nz), ier)   
-if (ier .ne. CG_OK) call cgp_error_exit_f
-
-! Write out the queued coordinate data
-call cgp_queue_flush_f(ier)
-if (ier .ne. CG_OK) call cgp_error_exit_f
-call cgp_queue_set_f(0, ier)
-
-! Write the coordinate data in parallel to the queue
-call cgp_queue_set_f(1, ier)
-if (ier .ne. CG_OK) call cgp_error_exit_f
- 
-do k=1,nz
-    do j=1,ny
-        do i=1,nx
-            xyz(i,j,k) = zin(k)
-        enddo
-    enddo
-enddo
-call cgp_coord_write_data_f(fn, base, zone, 3,   &
-                            start_n, end_n, xyz(1:nx,1:ny,1:nz), ier)
-if (ier .ne. CG_OK) call cgp_error_exit_f
-    
-! Write out the queued coordinate data
-call cgp_queue_flush_f(ier)
-if (ier .ne. CG_OK) call cgp_error_exit_f
-call cgp_queue_set_f(0, ier)
-
-<<<<<<< HEAD
-write(2,*) total_time,ke
-=======
-! Create a centered solution
-call cg_sol_write_f(fn, base, zone, 'Solution', Vertex, sol, ier)
-if (ier .ne. CG_OK) call cgp_error_exit_f
-
-! Write the solution
-do i=1,num_fields
-    call cgp_field_write_f(fn, base, zone, sol, RealDouble, fieldNames(i),     &
-                           field, ier)
-    if (ier .ne. CG_OK) call cgp_error_exit_f
-
-    call cgp_field_write_data_f(fn, base, zone, sol, field, start_n, end_n,    &
-                                input((i-1)*nnodes+1:(i)*nnodes), ier)
-    if (ier .ne. CG_OK) call cgp_error_exit_f
-
-enddo
->>>>>>> 6b1b12b9
-
-! Close the file
-call cgp_close_f(fn, ier)
-if (ier .ne. CG_OK) call cgp_error_exit_f
-
-end subroutine write_parallel_cgns
-$endif
-
-<<<<<<< HEAD
-close(2)
-=======
-!+++++++++++++++++++++++++++++++++++++++++++++++++++++++++++++++++++++++++++++++
-subroutine write_serial_cgns ( file_name, nx, ny, nz, xin, yin, zin, num_fields,  &
-                                     fieldNames, input )
-!+++++++++++++++++++++++++++++++++++++++++++++++++++++++++++++++++++++++++++++++
->>>>>>> 6b1b12b9
-
-implicit none
-
-! This subroutine writes parallel CGNS file output
-include 'cgnslib_f.h'
-
-integer, intent(in) :: nx, ny, nz, num_fields
-character(*), intent(in) :: file_name  ! Name of file to be written
-character(*), intent(in), dimension(:) :: fieldNames ! Name of fields we are writting
-real(rprec), intent(in), dimension(:) :: input ! Data to be written
-real(rprec), intent(in), dimension(:) :: xin,yin,zin ! Coordinates to write
-
-integer :: fn=1          ! CGNS file index number
-integer :: ier         ! CGNS error status
-integer :: base=1        ! base number
-integer :: zone=1        ! zone number
-integer :: nnodes      ! Number of nodes in this processor
-integer :: sol =1        ! solution number
-integer :: field     ! section number
-integer :: sizes(3,3)    ! Sizes
-
-! Building the lcoal mesh
-integer :: i,j,k
-real(rprec), dimension(nx,ny,nz) :: x,y,z
-
-! The total number of nodes in this processor
-nnodes=nx*ny*nz
-
-! Create grid points
-do k=1,nz
-    do j=1,ny
-        do i=1,nx
-            x(i,j,k) = xin(i)
-            y(i,j,k) = yin(j)
-            z(i,j,k) = zin(k)
-        enddo
-    enddo
-enddo
-
-! Sizes, used to create zone
-sizes(:,1) = (/nx,ny,nz/)
-sizes(:,2) = (/nx-1,ny-1,nz-1/)
-sizes(:,3) = (/0 , 0, 0/)
-
-! Open CGNS file
-call cg_open_f(file_name, CG_MODE_WRITE, fn, ier)
-if (ier .ne. CG_OK) call cgp_error_exit_f
-
-! Write base
-call cg_base_write_f(fn, 'Base', 3, 3, base, ier)
-if (ier .ne. CG_OK) call cgp_error_exit_f
-
-! Write zone
-call cg_zone_write_f(fn, base, 'Zone', sizes, Structured, zone, ier)
-if (ier .ne. CG_OK) call cgp_error_exit_f
-
-! Write print info to screen
-if (coord .eq. 0) then
-    write(*,*) 'Writing, ', file_name
-endif
-
-! Create data nodes for coordinates
-call cg_coord_write_f(fn, base, zone, RealDouble, 'CoordinateX',               &
-                      x(1:nx,1:ny,1:nz), (/nx,ny,nz/), ier)
-if (ier .ne. CG_OK) call cg_error_exit_f
-
-call cg_coord_write_f(fn, base, zone, RealDouble, 'CoordinateY',               &
-                      y(1:nx,1:ny,1:nz), (/nx,ny,nz/), ier)
-if (ier .ne. CG_OK) call cg_error_exit_f
-
-call cg_coord_write_f(fn, base, zone, RealDouble, 'CoordinateZ',               &
-                      z(1:nx,1:ny,1:nz), (/nx,ny,nz/), ier)
-if (ier .ne. CG_OK) call cg_error_exit_f
-
-! Create a centered solution
-call cg_sol_write_f(fn, base, zone, 'Solution', Vertex, sol, ier)
-if (ier .ne. CG_OK) call cgp_error_exit_f
-
-! Write the solution
-do i=1,num_fields
-    call cg_field_write_f(fn, base, zone, sol, RealDouble, fieldNames(i),     &
-                           input((i-1)*nnodes+1:(i)*nnodes), field, ier)
-    if (ier .ne. CG_OK) call cg_error_exit_f
-
-enddo
-
-! Close the file
-call cg_close_f(fn, ier)
-if (ier .ne. CG_OK) call cg_error_exit_f
-
-end subroutine write_serial_cgns
-! END OF  CGNS  PART
-$endif 
 
 
 $if($CGNS)
@@ -971,14 +690,11 @@
 use param, only : dx,dy,dz
 use grid_defs, only : grid
 use sim_param, only : u,v,w
-<<<<<<< HEAD
 
 ! For computing and writing vorticity
 use sim_param, only: dwdy, dwdx, dvdx, dudy
 use functions, only : interp_to_w_grid
 
-=======
->>>>>>> 6b1b12b9
 $if($DEBUG)
 use sim_param, only : p, dpdx, dpdy, dpdz,RHSx, RHSy, RHSz
 $endif
@@ -1010,11 +726,8 @@
 
 $if($CGNS)
 character (64) :: fname_cgns ! Name for CGNS output file
-<<<<<<< HEAD
 ! Vorticity
 real (rprec), dimension (:, :, :), allocatable :: vortx, vorty, vortz
-=======
->>>>>>> 6b1b12b9
 $endif
 
 real(rprec), allocatable, dimension(:,:,:) :: ui, vi, wi,w_uv
@@ -1130,7 +843,6 @@
       (/ u(1:nx,1:ny,1:(nz-nz_end)), v(1:nx,1:ny,1:(nz-nz_end)),                 &
          w_uv(1:nx,1:ny,1:(nz-nz_end)) /) )
 
-<<<<<<< HEAD
       ! Compute vorticity    
       allocate(vortx(nx,ny,lbz:nz), vorty(nx,ny,lbz:nz), vortz(nx,ny,lbz:nz))
       vortx(1:nx,1:ny,lbz:nz) = 0.0_rprec
@@ -1160,8 +872,6 @@
 
         deallocate(vortx, vorty, vortz)
 
-=======
->>>>>>> 6b1b12b9
   $endif
   
   $if($BINARY)
@@ -2176,15 +1886,9 @@
 $endif
 use sim_param, only : u, v, w, RHSx, RHSy, RHSz
 use sgs_param, only : Cs_opt2, F_LM, F_MM, F_QN, F_NN
-<<<<<<< HEAD
-$if($DYN_TN)
-use sgs_param, only: F_ee2, F_deedt2, ee_past
-$endif
-=======
 !$if($DYN_TN)
 !use sgs_param, only: F_ee2, F_deedt2, ee_past
 !$endif
->>>>>>> 6b1b12b9
 use param, only : jt_total, total_time, total_time_dim, dt,use_cfl_dt, cfl
 use cfl_util, only : get_max_cfl
 use stat_defs, only : tavg_initialized
@@ -3536,11 +3240,7 @@
 !~        '"x", "y", "z", "<Tn>", "<Nu_t>"', numtostr(coord,6), 2)
 !~   call write_real_data_3D(fname_sgs_TnNu, 'append', 'formatted', 2, nx, ny, nz, &
 !~        (/ tavg_sgs % Tn, tavg_sgs % Nu_t /), &
-<<<<<<< HEAD
-!~        4, x, y, zw(1:nz))
-=======
 !:~        4, x, y, zw(1:nz))
->>>>>>> 6b1b12b9
 !~ 
 !~   call write_tecplot_header_ND(fname_sgs_Fsub, 'rewind', 7, (/ Nx+1, Ny+1, Nz/), &
 !~        '"x", "y", "z", "<F_LM>", "<F_MM>", "<F_QN>", "<F_NN>"', numtostr(coord,6), 2)
@@ -3551,53 +3251,6 @@
   $endif
   
     
-<<<<<<< HEAD
-  $if($DYN_TN)
-    
-    $if($LVLSET)
-
-!~     call write_tecplot_header_ND(fname_sgs_ee, 'rewind', 7, (/ Nx+1, Ny+1, Nz/), &
-!~          '"x", "y", "z", "phi", "<ee_now>", "<F_ee2>", "<F_deedt2>"', numtostr(coord,6), 2)
-!~     !  write phi and x,y,z
-!~     call write_real_data_3D(fname_sgs_ee, 'append', 'formatted', 1, nx, ny, nz, &
-!~          (/ phi(1:nx,1:ny,1:nz) /), 4, x, y, zw(1:nz))
-!~     call write_real_data_3D(fname_sgs_ee, 'append', 'formatted', 3, nx, ny, nz, &
-!~          (/ tavg_sgs % ee_now, tavg_sgs % F_ee2, tavg_sgs % F_deedt2 /), 4)  
-!~ 
-    $else
-!~     
-!~     call write_tecplot_header_ND(fname_sgs_ee, 'rewind', 6, (/ Nx+1, Ny+1, Nz/), &
-!~          '"x", "y", "z", "<ee_now>", "<F_ee2>", "<F_deedt2>"', numtostr(coord,6), 2)
-!~     call write_real_data_3D(fname_sgs_ee, 'append', 'formatted', 3, nx, ny, nz, &
-!~          (/ tavg_sgs % ee_now, tavg_sgs % F_ee2, tavg_sgs % F_deedt2 /), &
-!~          4, x, y, zw(1:nz))
-    
-    $endif        
-    
-  $else
-  
-    $if($LVLSET)
-
-!~     call write_tecplot_header_ND(fname_sgs_ee, 'rewind', 5, (/ Nx+1, Ny+1, Nz/), &
-!~          '"x", "y", "z", "phi", "<ee_now>"', numtostr(coord,6), 2)
-!~     !  write phi and x,y,z
-!~     call write_real_data_3D(fname_sgs_ee, 'append', 'formatted', 1, nx, ny, nz, &
-!~          (/ phi(1:nx,1:ny,1:nz) /), 4, x, y, zw(1:nz))
-!~     call write_real_data_3D(fname_sgs_ee, 'append', 'formatted', 1, nx, ny, nz, &
-!~          (/ tavg_sgs % ee_now /), 4)  
-    
-    $else
-
-!~     call write_tecplot_header_ND(fname_sgs_ee, 'rewind', 4, (/ Nx+1, Ny+1, Nz/), &
-!~          '"x", "y", "z", "<ee_now>"', numtostr(coord,6), 2)
-!~     call write_real_data_3D(fname_sgs_ee, 'append', 'formatted', 1, nx, ny, nz, &
-!~          (/ tavg_sgs % ee_now /), &
-!~          4, x, y, zw(1:nz))
-    
-    $endif        
-
-  $endif
-=======
 !  $if($DYN_TN)
 !    
 !    $if($LVLSET)
@@ -3643,7 +3296,6 @@
 !    $endif        
 !
 !  $endif
->>>>>>> 6b1b12b9
     
 $endif
 !----
