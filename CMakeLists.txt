--- conflicted
+++ resolved
@@ -11,7 +11,7 @@
 # Set the name of the computer you are compiling on.
 # Supported computers: panoramix, njord, marcc, darwin-brew, cheyenne, stampede
 # Otherwise, default settings are used
-set(hostname "darwin-brew")
+set(hostname "default")
 
 # Read and write binary files as big_endian or little_endian
 # Options: DEFAULT, LITTLE, or BIG
@@ -20,10 +20,10 @@
 
 # Options to enable various features in the code
 option(USE_MPI "Enable parallelization support." ON)
-option(USE_CPS "Enable concurrent precursor simulations." ON)
+option(USE_CPS "Enable concurrent precursor simulations." OFF)
 option(USE_HIT "Enable homogeneous isotropic turbulence input." OFF)
 option(USE_LVLSET "Enable level set." OFF)
-option(USE_TURBINES "Enable actuator disk model without rotation." ON)
+option(USE_TURBINES "Enable actuator disk model without rotation." OFF)
 option(USE_ATM "Enable actuator line/section model" OFF)
 option(USE_DYN_TN "Dynamically update T, the timescale for Lagrangian averaging, using Taylor timescale." OFF)
 option(USE_SAFETYMODE "Set extra safety measures." ON)
@@ -89,11 +89,7 @@
     else (USE_CGNS)
         include_directories(/act/fftw3/mpich/gcc-8.3.0/include)
         link_directories(/act/fftw3/mpich/gcc-4.7.2/lib)
-<<<<<<< HEAD
-    endif ()
-=======
-    endif ()    
->>>>>>> d0f17d7d
+    endif ()
 #  marcc
 elseif (${hostname} STREQUAL "marcc")
     # Intel
