cmake_minimum_required(VERSION 2.8.9)

################################################################################
#                               User Inputs
################################################################################

# Specify Compiler
# Options: Intel and GNU
set(CMAKE_Fortran_COMPILER_ID "Intel")

# Set the name of the computer you are compiling on.
# Supported computers: panoramix, njord, marcc, darwin-brew, cheyenne, stampede
# Otherwise, default settings are used
<<<<<<< HEAD
set(hostname "panoramix")
=======
set(hostname "stampede")
>>>>>>> a1cbb788

# Read and write binary files as big_endian or little_endian
# Options: DEFAULT, LITTLE, or BIG
set(WRITE_ENDIAN "DEFAULT")
set(READ_ENDIAN "DEFAULT")

# Options to enable various features in the code
option(USE_MPI "Enable parallelization support." ON)
option(USE_CPS "Enable concurrent precursor simulations." ON)
option(USE_HIT "Enable homogeneous isotropic turbulence input." OFF)
option(USE_LVLSET "Enable level set." OFF)
option(USE_TURBINES "Enable actuator disk model without rotation." OFF)
option(USE_ATM "Enable actuator line/section model" OFF)
option(USE_DYN_TN "Dynamically update T, the timescale for Lagrangian averaging, using Taylor timescale." OFF)
option(USE_SAFETYMODE "Set extra safety measures." ON)
option(USE_CGNS "Enable CGNS data output." OFF)
option(USE_SCALARS "Enable scalar transport module." ON)

# Enable verbose mode
set(CMAKE_VERBOSE_MAKEFILE ON)

################################################################################
#                         Set up build (do not change)
################################################################################
# Set compiler versions for Cmake
#  Intel
if (CMAKE_Fortran_COMPILER_ID STREQUAL "Intel")
    set(compiler_name "ifort")
#  GNU
elseif (CMAKE_Fortran_COMPILER_ID STREQUAL "GNU")
    set(compiler_name "gfortran")
endif ()
find_program(WHICH NAMES which)
exec_program(${WHICH} ARGS ${compiler_name} OUTPUT_VARIABLE compiler_path)
set(CMAKE_Fortran_COMPILER ${compiler_path})

# Project details
enable_language (Fortran)
project (lesgo)
set(exec_name "lesgo")

# Library links
if (${hostname} STREQUAL "marcc")
    if (${CMAKE_Fortran_COMPILER_ID} STREQUAL "Intel")
        set(CMAKE_Fortran_FLAGS ${CMAKE_Fortran_FLAGS} -mkl)
    else()
        link_libraries(fftw3)
    endif()
else()
    link_libraries(fftw3)
endif()

# Common include and link directories
include_directories(/usr/local/include)
link_directories(/usr/local/lib)
if ( NOT(${hostname} STREQUAL "darwin-brew") )
    # include_directories($ENV{HOME}/include /usr/include)
    include_directories(/usr/include)
    link_directories($ENV{HOME}/lib /usr/lib64)
endif ()

# Include host-specific paths
#  panoramix
if (${hostname} STREQUAL "panoramix")
    if (USE_CGNS)
        include_directories(/opt/cgns-3.2.1-hdf5-mpi/include
        /opt/hdf5-1.8.12-mpi/include /usr/local/hdf5/include /usr/local/cgns/include
        /act/fftw3/mpich/gcc-4.7.2/include /act/hdf5-1.8.15/mpich/gcc-4.7.2/include
        /act/cgns-3.3.0/mpich/gcc-4.7.2/include)
        link_directories(/opt/hdf5-1.8.12-mpi/lib  /opt/cgns-3.2.1-hdf5-mpi/lib
        /usr/local/hdf5/lib  /usr/local/cgns/lib /act/fftw3/mpich/gcc-4.7.2/lib
        /act/hdf5-1.8.15/mpich/gcc-4.7.2/lib /act/cgns-3.3.0/mpich/gcc-4.7.2/lib)
    else (USE_CGNS)
        include_directories(/act/fftw3/mpich/gcc-8.3.0/include)
        link_directories(/act/fftw3/mpich/gcc-4.7.2/lib)
    endif () 
#  marcc
elseif (${hostname} STREQUAL "marcc")
    # Intel
    if (${CMAKE_Fortran_COMPILER_ID} STREQUAL "Intel")
        include_directories(/software/apps/compilers/intel/mkl/include/fftw/)
        link_directories(/software/apps/compilers/intel/mkl/lib/intel64/)
    # GNU -- These have to be installed locally for now.
    elseif (${CMAKE_Fortran_COMPILER_ID} STREQUAL "GNU")
        include_directories(/software/apps/fftw3/3.3.8/gcc/5.5.0/include/)
        link_directories(/software/apps/fftw3/3.3.8/gcc/5.5.0/lib/)
        if (USE_CGNS)
            include_directories($ENV{HOME}/cgns/include/)
            link_directories($ENV{HOME}/hdf5/lib/ $ENV{HOME}/cgns/lib/)
        endif ()
    endif ()
# Cheyenne
elseif (${hostname} STREQUAL "cheyenne")
    # Intel
    if (${CMAKE_Fortran_COMPILER_ID} STREQUAL "Intel")
        include_directories(/glade/u/apps/ch/opt/fftw3-mpi/3.3.6-pl2/mpt/2.15f/intel/18.0.1/include/)
        link_directories(/glade/u/apps/ch/opt/fftw3-mpi/3.3.6-pl2/mpt/2.15f/intel/18.0.1/lib/)
    # GNU -- These have to be installed locally for now.
    elseif (${CMAKE_Fortran_COMPILER_ID} STREQUAL "GNU")
        include_directories(/software/apps/fftw3/3.3.8/gcc/5.5.0/include/)
        link_directories(/software/apps/fftw3/3.3.8/gcc/5.5.0/lib/)
        if (USE_CGNS)
            include_directories($ENV{HOME}/cgns/include/)
            link_directories($ENV{HOME}/hdf5/lib/ $ENV{HOME}/cgns/lib/)
        endif ()
    endif ()
# stampede
elseif (${hostname} STREQUAL "stampede")
    # Intel
        include_directories(/opt/apps/intel18/impi18_0/fftw3/3.3.8/include /opt/intel/mkl/include/intel64/lp64)
        link_directories(/opt/apps/intel18/impi18_0/fftw3/3.3.8/lib /opt/intel/mkl/lib/intel64_lin)
#  njord
elseif (${hostname} STREQUAL "njord")
    # nothing yet, but can add if needed
#  all other systems
elseif (${hostname} STREQUAL "default")
    # include_directories($ENV{HOME}/codes/fftw3/include)
    # link_directories($ENV{HOME}/codes/fftw3/lib)
    # nothing yet, but can add if needed
    if (USE_CGNS)
        include_directories($ENV{HOME}/cgns/include/)
        link_directories($ENV{HOME}/hdf5/lib/ $ENV{HOME}/cgns/lib/)
    endif ()
endif ()

# List common sources
set (Sources cfl_util.f90 clocks.f90 convec.f90 coriolis.f90 derivatives.f90 divstress_uv.f90
     divstress_w.f90 emul_complex.f90 fft.f90 finalize.f90
     forcing.f90 fringe_util.f90 functions.f90 grid.f90
     initial.f90 initialize.f90 input_util.f90 interpolag_Sdep.f90
     interpolag_Ssim.f90 io.f90 lagrange_Sdep.f90 lagrange_Ssim.f90 main.f90
     messages.f90 param.f90 param_output.f90 pid.f90
     press_stag_array.f90 rmsdiv.f90 scaledep_dynamic.f90
     sgs_param.f90 sgs_stag_util.f90 sim_param.f90 sponge.f90 stat_defs.f90
     std_dynamic.f90 string_util.f90 test_filtermodule.f90 tridag_array.f90
     time_average.f90 types.f90 wallstress.f90 init_random_seed.f90
     iwmles.f90)

if (USE_MPI)
    add_definitions(-DPPMPI)
    set (CMAKE_Fortran_COMPILER mpif90)
    set(Sources ${Sources} mpi_transpose_mod.f90 mpi_defs.f90)
    set(exec_name "${exec_name}-mpi")
endif (USE_MPI)

if (USE_CPS)
    add_definitions(-DPPCPS)
    set(Sources ${Sources} concurrent_precursor.f90)
    set(exec_name "${exec_name}-cps")
endif (USE_CPS)

if (USE_HIT)
    add_definitions(-DPPHIT)
    set(Sources ${Sources} hit_inflow.f90)
    set(exec_name "${exec_name}-HIT")
endif (USE_HIT)

if (USE_LVLSET)
    add_definitions(-DPPLVLSET)
    set(Sources ${Sources} level_set_base.f90 level_set.f90 linear_simple.f90
        trees_pre_ls.f90 trees_base_ls.f90 trees_setup_ls.f90 trees_io_ls.f90
        trees_global_fmask_ls.f90)
    set(exec_name "${exec_name}-ls")
endif (USE_LVLSET)

if (USE_TURBINES)
    add_definitions(-DPPTURBINES)
    set(Sources ${Sources} turbines.f90 turbine_indicator.f90)
    set(exec_name "${exec_name}-turbines")
endif (USE_TURBINES)

if (USE_ATM)
    add_definitions(-DPPATM)
    set(Sources ${Sources} atm_base.f90 atm_input_util.f90
        actuator_turbine_model.f90 atm_lesgo_interface.f90)
    set(exec_name "${exec_name}-ATM")
endif (USE_ATM)

if (OUTPUT_EXTRA)
    add_definitions(-DPPOUTPUT_EXTRA)
    set(exec_name "${exec_name}-exout")
endif (OUTPUT_EXTRA)

if (USE_DYN_TN)
    add_definitions(-DPPDYN_TN)
    set(exec_name "${exec_name}-dyntn")
endif (USE_DYN_TN)

if (USE_SAFETYMODE)
    add_definitions(-DPPSAFETYMODE)
else (USE_SAFETYMODE)
    set(exec_name "${exec_name}-safety_off")
endif (USE_SAFETYMODE)

if (USE_CGNS)
    add_definitions(-DPPCGNS)
    link_libraries(cgns hdf5)
    set(exec_name "${exec_name}-cgns")
endif (USE_CGNS)

if (USE_SCALARS)
    add_definitions(-DPPSCALARS)
    set(exec_name "${exec_name}-scalars")
    set(Sources ${Sources} scalars.f90 stability.f90)
endif (USE_SCALARS)

if (WRITE_ENDIAN STREQUAL "LITTLE")
    add_definitions(-DPPWRITE_LITTLE_ENDIAN)
endif (WRITE_ENDIAN STREQUAL "LITTLE")

if (WRITE_ENDIAN STREQUAL "BIG")
    add_definitions(-DPPWRITE_BIG_ENDIAN)
endif (WRITE_ENDIAN STREQUAL "BIG")

if (READ_ENDIAN STREQUAL "LITTLE")
    add_definitions(-DPPREAD_LITTLE_ENDIAN)
endif (READ_ENDIAN STREQUAL "LITTLE")

if (READ_ENDIAN STREQUAL "BIG")
    add_definitions(-DPPREAD_BIG_ENDIAN)
endif (READ_ENDIAN STREQUAL "BIG")

# Intel
if (CMAKE_Fortran_COMPILER_ID STREQUAL "Intel")
    set (CMAKE_Fortran_FLAGS "${CMAKE_Fortran_FLAGS} -cpp -O2 -funroll-loops -no-wrap-margin -assume byterecl")
    #set (CMAKE_Fortran_FLAGS "${CMAKE_Fortran_FLAGS} -cpp -O0 -g -traceback -no-wrap-margin -assume byterecl")
# GNU
else (CMAKE_Fortran_COMPILER_ID STREQUAL "Intel")
    set (CMAKE_Fortran_FLAGS "-cpp -O2 -ffast-math -funroll-loops -fall-intrinsics -Wall -fcheck=all")
    #set (CMAKE_Fortran_FLAGS "-cpp -O0 -g -fbacktrace -fall-intrinsics -Wall -fcheck=all")
endif (CMAKE_Fortran_COMPILER_ID STREQUAL "Intel")

# main lesgo executable
add_executable(${exec_name} ${Sources})<|MERGE_RESOLUTION|>--- conflicted
+++ resolved
@@ -11,11 +11,7 @@
 # Set the name of the computer you are compiling on.
 # Supported computers: panoramix, njord, marcc, darwin-brew, cheyenne, stampede
 # Otherwise, default settings are used
-<<<<<<< HEAD
-set(hostname "panoramix")
-=======
 set(hostname "stampede")
->>>>>>> a1cbb788
 
 # Read and write binary files as big_endian or little_endian
 # Options: DEFAULT, LITTLE, or BIG
