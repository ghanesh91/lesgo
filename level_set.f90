!!
!!  Copyright (C) 2009-2013  Johns Hopkins University
!!
!!  This file is part of lesgo.
!!
!!  lesgo is free software: you can redistribute it and/or modify
!!  it under the terms of the GNU General Public License as published by
!!  the Free Software Foundation, either version 3 of the License, or
!!  (at your option) any later version.
!!
!!  lesgo is distributed in the hope that it will be useful,
!!  but WITHOUT ANY WARRANTY; without even the implied warranty of
!!  MERCHANTABILITY or FITNESS FOR A PARTICULAR PURPOSE.  See the
!!  GNU General Public License for more details.
!!
!!  You should have received a copy of the GNU General Public License
!!  along with lesgo.  If not, see <http://www.gnu.org/licenses/>.
!!

module level_set
use types, rp => rprec
use param
!use param, only : ld, nx, ny, nz, dx, dy, dz, iBOGUS, BOGUS, VERBOSE,   &
!                  vonK, lbc_mom, coord, nproc, up, down,       &
!                  comm, ierr, MPI_RPREC, 
use test_filtermodule, only : filter_size
use messages

$if ($DEBUG)
use debug_mod
$endif

use level_set_base
implicit none

save
private

public :: level_set_forcing, level_set_init, level_set_BC, level_set_Cs
public :: level_set_global_CA
public :: level_set_smooth_vel, level_set_lag_dyn
public :: level_set_Cs_lag_dyn
public :: level_set_vel_err

character (*), parameter :: mod_name = 'level_set'

integer, parameter :: nd = 3

! $if ($MPI)
!   ! Make sure all values (top and bottom) are less than Nz
!   integer, parameter :: nphitop = 3
!   integer, parameter :: nphibot = 2
!   integer, parameter :: nveltop = 1
!   integer, parameter :: nvelbot = 1
!   integer, parameter :: ntautop = 3
!   integer, parameter :: ntaubot = 2
!   integer, parameter :: nFMMtop = 1
!   integer, parameter :: nFMMbot = 1
! $else
!   integer, parameter :: nphitop = 0
!   integer, parameter :: nphibot = 0
!   integer, parameter :: nveltop = 0
!   integer, parameter :: nvelbot = 0
!   integer, parameter :: ntautop = 0
!   integer, parameter :: ntaubot = 0
!   integer, parameter :: nFMMtop = 0
!   integer, parameter :: nFMMbot = 0
! $endif

! !--these are the extra overlap arrays required for BC with MPI
! real (rp), dimension (ld, ny, nphitop) :: phitop
! real (rp), dimension (ld, ny, nphibot) :: phibot
! real (rp), dimension (ld, ny, nveltop) :: utop, vtop, wtop
! real (rp), dimension (ld, ny, nvelbot) :: ubot, vbot, wbot
! real (rp), dimension (ld, ny, ntautop) :: txxtop, txytop, txztop,  &
!                                           tyytop, tyztop, tzztop
! real (rp), dimension (ld, ny, ntaubot) :: txxbot, txybot, txzbot,  &
!                                           tyybot, tyzbot, tzzbot
! !--really only needed for Lagrangian SGS models
! real (rp), dimension (ld, ny, nFMMbot) :: FMMbot
! real (rp), dimension (ld, ny, nFMMtop) :: FMMtop

! real (rp) :: norm(nd, ld, ny, lbz:nz) !--normal vector
!                                   !--may want to change so only normals
!                                   !  near 0-set are stored
! !--experimental: desired velocities for IB method
! real (rp) :: udes(ld, ny, lbz:nz), vdes(ld, ny, lbz:nz), wdes(ld, ny, lbz:nz)

$if ($DEBUG)
logical, parameter :: DEBUG = .false.
$endif

real (rp) :: phi_cutoff
real (rp) :: phi_0


!--these are the extra overlap arrays required for BC with MPI
real (rp), allocatable, dimension(:,:,:) :: phitop
real (rp), allocatable, dimension(:,:,:) :: phibot
real (rp), allocatable, dimension(:,:,:) :: utop, vtop, wtop
real (rp), allocatable, dimension(:,:,:) :: ubot, vbot, wbot
real (rp), allocatable, dimension(:,:,:) :: txxtop, txytop, txztop,  &
                                            tyytop, tyztop, tzztop
real (rp), allocatable, dimension(:,:,:) :: txxbot, txybot, txzbot,  &
                                            tyybot, tyzbot, tzzbot
!--really only needed for Lagrangian SGS models
real (rp), allocatable, dimension (:,:,:) :: FMMbot
real (rp), allocatable, dimension (:,:,:) :: FMMtop

real (rp), allocatable, dimension(:,:,:,:) :: norm !--normal vector
                                                 !--may want to change so only normals
                                                 !  near 0-set are stored
!--experimental: desired velocities for IB method
real (rp), allocatable, dimension(:,:,:) :: udes, vdes, wdes


!!!!!!!!!!!!!!!!!!!!!!!!!!!!!!!!!!!!!!!!!!!!!!!!!!!!!!!!!!!!!!!!!!!!!!
contains

!+++++++++++++++++++++++++++++++++++++++++++++++++++++++++++++++++++++++
subroutine level_set_init ()
!+++++++++++++++++++++++++++++++++++++++++++++++++++++++++++++++++++++++
use param, only : path
use param, only : dx, dy, dz, lbz  !--in addition to those above
implicit none

character (*), parameter :: sub_name = mod_name // '.level_set_init'

character (*), parameter :: fphi_in_base = path // 'phi.out'
character (*), parameter :: fnorm_out_base = path // 'norm.dat'
character (*), parameter :: MPI_suffix = '.c'

integer, parameter :: lun = 1

logical, parameter :: do_write_norm = .true.

character (128) :: fphi_in, fnorm_out

integer :: i, j, k

logical :: exst, opn

real (rp) :: x, y, z

!---------------------------------------------------------------------
$if ($VERBOSE)
call enter_sub (sub_name)
$endif

! First check that the grid spacing is equal in all directions
if( ( dx .ne. dy ) .or. ( dx .ne. dz ) .or. ( dy .ne. dz ) ) &
   call error( sub_name, 'level set requires that dx=dy=dz -> adjust domain parameters')

$if($MPI)
!  Check that the buffer arrays DO NOT extent beyond neighboring processors
if( nphitop >= Nz .or. nphibot >= Nz .or. &
    nveltop >= Nz .or. nvelbot >= Nz .or. &
    ntautop >= Nz .or. ntaubot >= Nz .or. &
    nFMMtop >= Nz .or. nFMMbot >= Nz )  &

  call error( sub_name, 'Buffer array extents beyond neighboring processor')
$endif

! Allocate all arrays defined in level_set 
! !--these are the extra overlap arrays required for BC with MPI
allocate( phitop(ld, ny, nphitop) )
allocate( phibot(ld, ny, nphibot) )
allocate( utop(ld, ny, nveltop), vtop(ld, ny, nveltop), wtop(ld, ny, nveltop) )
allocate( ubot(ld, ny, nvelbot), vbot(ld, ny, nvelbot), wbot(ld, ny, nvelbot) )
allocate( txxtop(ld, ny, ntautop), &
          txytop(ld, ny, ntautop), &
          txztop(ld, ny, ntautop), &
          tyytop(ld, ny, ntautop), &
          tyztop(ld, ny, ntautop), &
          tzztop(ld, ny, ntautop) )
allocate( txxbot(ld, ny, ntaubot), &
          txybot(ld, ny, ntaubot), &
          txzbot(ld, ny, ntaubot), &
          tyybot(ld, ny, ntaubot), &
          tyzbot(ld, ny, ntaubot), &
          tzzbot(ld, ny, ntaubot) )
! !--really only needed for Lagrangian SGS models
allocate( FMMbot(ld, ny, nFMMbot) )
allocate( FMMtop(ld, ny, nFMMtop) )

allocate( norm(nd, ld, ny, lbz:nz) )!--normal vector
!                                   !--may want to change so only normals
!                                   !  near 0-set are stored
! !--experimental: desired velocities for IB method
if( vel_BC ) allocate( udes(ld, ny, lbz:nz), &
                       vdes(ld, ny, lbz:nz), &
                       wdes(ld, ny, lbz:nz) )

inquire (unit=lun, exist=exst, opened=opn)

if (.not. exst) call error (sub_name, 'lun =', lun, 'does not exist')
if (opn) call error (sub_name, 'lun =', lun, 'is already open')

$if ($MPI)
  write (fphi_in, '(a,a,i0)') trim (fphi_in_base), MPI_suffix, coord
$else
  fphi_in = trim (fphi_in_base)
$endif

inquire (file=fphi_in, exist=exst, opened=opn)

if (.not. exst) call error (sub_name, 'file ' // fphi_in // ' does not exist')
if (opn) call error (sub_name, 'file ' // fphi_in // ' is aleady open')

$if ($READ_BIG_ENDIAN)
open (lun, file=fphi_in, form='unformatted', action='read', position='rewind', convert='big_endian')
$elseif ($READ_LITTLE_ENDIAN)
open (lun, file=fphi_in, form='unformatted', action='read', position='rewind', convert='little_endian')
$else
open (lun, file=fphi_in, form='unformatted', action='read', position='rewind')
$endif

read (lun) phi(:, :, lbz:nz)
           !--phi(:, :, 0) will be BOGUS at coord == 0
           !--for now, phi(:, :, nz) will be valid at coord = nproc - 1
close (lun)

call mesg (sub_name, 'level set function initialized')

!--calculate the normal
!--provides 0:nz-1, except at coord = 0 it provides 1:nz-1
call fill_norm ()

if (do_write_norm) then

  $if ($MPI)
    write (fnorm_out, '(a,a,i0)') trim (fnorm_out_base), MPI_suffix, coord
  $else
    fnorm_out = trim (fnorm_out_base)
  $endif

  !--output normal in ascii, for checking purposes
  !--recall nz-level is BOGUS
  open (lun, file=fnorm_out, action='write')

  write (lun, '(a)') 'variables = "x" "y" "z" "n1" "n2" "n3"'
  write (lun, '(3(a,i0))') 'zone, f=point, i=', nx, ', j=', ny, ', k=', nz-1

  do k = 1, nz-1

    z = (k - 0.5_rp) * dz

    do j = 1, ny

      y = (j - 1) * dy
    
      do i = 1, nx

        x = (i - 1) * dx
      
        write (lun, '(6(1x,es12.5))') x, y, z, norm(:, i, j, k)

      end do
    
    end do

  end do

  close (lun)

end if

$if ($VERBOSE)
call exit_sub (sub_name)
$endif

end subroutine level_set_init

!**********************************************************************
subroutine level_set_vel_err() 
!**********************************************************************
!
!  This subroutine computes the error in the final velocity field (u^{m+1})
!  with respect to the desired IBM velocity (here zero). The averaged 
!  value is written to file
!
use types, only : rprec
use param, only : nx, ny, nz, total_time
use sim_param, only : u, v, w
$if ($MPI)
use mpi
use param, only : up, down, ierr, MPI_RPREC, status, comm, coord
$endif
implicit none

include 'tecryte.h'

character (*), parameter :: sub_name = mod_name // '.level_set_vel_err'
character(*), parameter :: fname_write = path // 'output/level_set_vel_err.dat'

integer :: i,j,k
integer :: uv_err_navg, w_err_navg
real(rprec) :: u_err, v_err, w_err
$if($MPI)
real(rprec) :: u_err_global, v_err_global, w_err_global
$endif

!  Initialize values
uv_err_navg = 0
w_err_navg = 0 
u_err = 0._rprec
v_err = 0._rprec
w_err = 0._rprec

!  Sum over bottom plane
k=1
do j=1, ny
  do i=1, nx

    if( phi(i,j,k) <= 0._rprec ) then
      uv_err_navg = uv_err_navg + 1
      u_err = u_err + abs( u(i,j,k) )
      v_err = v_err + abs( v(i,j,k) )
    endif

  enddo
enddo

!  Sum over rest of planes
do k=2, nz-1
  do j=1, ny
    do i=1, nx

      if( phi(i,j,k) <= 0._rprec ) then
        uv_err_navg = uv_err_navg + 1
        u_err = u_err + abs( u(i,j,k) )
        v_err = v_err + abs( v(i,j,k) )
      endif


      if( phi(i,j,k) + phi(i,j,k-1) <= 0._rprec ) then
        w_err_navg = w_err_navg + 1
        w_err = w_err + abs( w(i,j,k) )
      endif
      
    enddo
  enddo
enddo

if( uv_err_navg == 0 ) then
  u_err = 0._rprec
  v_err = 0._rprec
else
  u_err = u_err / uv_err_navg
  v_err = v_err / uv_err_navg
endif

if( w_err_navg == 0 ) then
  w_err = 0._rprec
else
  w_err = w_err / w_err_navg
endif

$if( $MPI )

  call mpi_reduce (u_err, u_err_global, 1, MPI_RPREC, MPI_SUM, 0, comm, ierr)
  call mpi_reduce (v_err, v_err_global, 1, MPI_RPREC, MPI_SUM, 0, comm, ierr)
  call mpi_reduce (w_err, w_err_global, 1, MPI_RPREC, MPI_SUM, 0, comm, ierr)

  if( rank == 0 ) then
  
    u_err = u_err_global / nproc
    v_err = v_err_global / nproc
    w_err = w_err_global / nproc

    call write_real_data(fname_write, 'append', 'formatted', 2, &
                         (/ total_time, sqrt( u_err**2 + v_err**2 + w_err**2 ) /))

  endif

$else

call write_real_data(fname_write, 'append', 'formatted', 2, &
                     (/ total_time, sqrt( u_err**2 + v_err**2 + w_err**2 ) /))

$endif





return
end subroutine level_set_vel_err

!!!!!!!!!!!!!!!!!!!!!!!!!!!!!!!!!!!!!!!!!!!!!!!!!!!!!!!!!!!!!!!!!!!!!!
!--sets Cs2 to epsilon inside solid
!!!!!!!!!!!!!!!!!!!!!!!!!!!!!!!!!!!!!!!!!!!!!!!!!!!!!!!!!!!!!!!!!!!!!!
subroutine level_set_Cs_lag_dyn ()
use sgs_param, only : Cs_opt2
implicit none

character (*), parameter :: sub_name = mod_name // '.level_set_Cs_lag_dyn'

real (rp), parameter :: eps = 100._rp * epsilon (0._rp)

integer :: i, j, k
integer :: s

real (rp) :: phix

!---------------------------------------------------------------------
$if ($VERBOSE)
call enter_sub (sub_name)
$endif

do k = 1, nz

  if ( (coord == 0) .and. (k == 1) ) then
    s = 0
  else
    s = 1
  end if
  
  do j = 1, ny
    do i = 1, nx

      phix = 0.5_rp * (phi(i, j, k) + phi(i, j, k - s))

      if (phix < 0._rp) Cs_opt2(i, j, k) = eps

    end do
  end do

end do

$if ($VERBOSE)
call exit_sub (sub_name)
$endif

end subroutine level_set_Cs_lag_dyn

!!!!!!!!!!!!!!!!!!!!!!!!!!!!!!!!!!!!!!!!!!!!!!!!!!!!!!!!!!!!!!!!!!!!!!
!--see trees_BC for reference implementation
!--Sij are on w-nodes
!--F_LM, F_MM on w-nodes
!  * smoothes u, v, w, Sij in solid
!  * zeroes F_LM inside solid
!  * applies neumann condition on F_MM at solid surface
!!!!!!!!!!!!!!!!!!!!!!!!!!!!!!!!!!!!!!!!!!!!!!!!!!!!!!!!!!!!!!!!!!!!!!
subroutine level_set_lag_dyn (S11, S12, S13, S22, S23, S33)
use param, only: lbz
use sim_param, only : u, v, w
implicit none

real (rp) :: S11(ld, ny, nz), S12(ld, ny, nz), S13(ld, ny, nz),  &
             S22(ld, ny, nz), S23(ld, ny, nz), S33(ld, ny, nz)

character (*), parameter :: sub_name = mod_name // '.level_set_lag_dyn'

logical, parameter :: lag_dyn_modify_beta = .true.

real (rp) :: phi_c

!---------------------------------------------------------------------
$if ($VERBOSE)
call enter_sub (sub_name)
$endif

!--part 1: smooth variables
phi_c = 0._rp

call smooth (phi_c, lbz, u)
call smooth (phi_c, lbz, v)
call smooth (phi_c, lbz, w, 'w')

call smooth (phi_c, 1, S11, 'w')
call smooth (phi_c, 1, S12, 'w')
call smooth (phi_c, 1, S13, 'w')
call smooth (phi_c, 1, S22, 'w')
call smooth (phi_c, 1, S23, 'w')
call smooth (phi_c, 1, S33, 'w')

!--part 2: zero F_LM
call zero_F_LM ()

!--part 3: neumann condition on F_MM
call neumann_F_MM ()

!--part 4 (optional): modify beta
if (lag_dyn_modify_beta) call modify_beta ()

$if ($VERBOSE)
call exit_sub (sub_name)
$endif

end subroutine level_set_lag_dyn

!!!!!!!!!!!!!!!!!!!!!!!!!!!!!!!!!!!!!!!!!!!!!!!!!!!!!!!!!!!!!!!!!!!!!!
subroutine modify_beta ()
use sgs_param, only : beta
implicit none

character (*), parameter :: sub_name = mod_name // '.modify_beta'

real (rp), parameter :: c1 = 0.65_rp
real (rp), parameter :: c2 = 0.7_rp

integer :: i, j, k
integer :: s

real (rp) :: delta
real (rp) :: phix
real (rp) :: dmin
real (rp) :: z

!---------------------------------------------------------------------
$if ($VERBOSE)
call enter_sub (sub_name)
$endif

delta = filter_size * (dx * dy * dz)**(1._rp / 3._rp)

do k = 1, nz

  if ( (coord == 0) .and. (k == 1) ) then
    s = 0
  else
    s = 1
  end if
  
  do j = 1, ny
    do i = 1, nx

      phix = 0.5_rp * (phi(i, j, k) + phi(i, j, k-s))

      if (phix > 0._rp) then
         
        if (lbc_mom == 0) then
           ! Stress free
           dmin = phix
        else
           z = (k - 1) * dz
           dmin = min (z, phix)
        end if
        
        beta(i, j, k) = 1._rp - c1 * exp (-c2 * dmin / delta)

      end if
      
    end do
  end do

end do

$if ($VERBOSE)
call exit_sub (sub_name)
$endif

end subroutine modify_beta

!!!!!!!!!!!!!!!!!!!!!!!!!!!!!!!!!!!!!!!!!!!!!!!!!!!!!!!!!!!!!!!!!!!!!!
!--requires F_MM to be valid on 1:nz  (interp_F_MM does)
!--only applies neumann condition to 1:nz-1 though, so additional
!  sync between nz and 1' is needed
!!!!!!!!!!!!!!!!!!!!!!!!!!!!!!!!!!!!!!!!!!!!!!!!!!!!!!!!!!!!!!!!!!!!!!
subroutine neumann_F_MM ()
use sgs_param, only : F_MM
implicit none

character (*), parameter :: sub_name = mod_name // '.neumann_F_MM'

integer, parameter :: tag = 1200

integer :: i, j, k
integer :: s

real (rp) :: phix
real (rp) :: phi1, phi2  !--take action when phi1 < phix < phi2
real (rp) :: dphi
real (rp) :: F_MM_xp
real (rp) :: x(nd), xp(nd)
real (rp) :: n_hat(nd)

!---------------------------------------------------------------------
$if ($VERBOSE)
call enter_sub (sub_name)
$endif

phi1 = -sqrt (dx**2 + dy**2 + dz**2)
phi2 = 0._rp

!--for now dphi does not depend on normal
dphi = sqrt (dx**2 + dy**2 + dz**2)

$if ($MPI)
  call mpi_sync_F_MM ()
$endif

do k = 1, nz - 1

  if ( (coord == 0) .and. (k == 1) ) then
    s = 0  !--u-nodes
  else
    s = 1  !--w-nodes
  end if

  do j = 1, ny
    do i = 1, nx

      phix = 0.5_rp * (phi(i, j, k) + phi(i, j, k - s)) 
   
      if ((phi1 < phix) .and. (phix < phi2)) then

        x = (/ (i - 1) * dx, (j - 1) * dy, (k - 0.5_rp * (1+s)) * dz /)
                                            !--select u/w node

        n_hat = 0.5_rp * (norm(:, i, j, k) + norm(:, i, j, k - s))

        !--dphi depends on normal?  should be > phi2 - phi1
        xp = x + dphi * n_hat

        call interp_scal (1, F_MM, nFMMbot, FMMbot, nFMMtop, FMMtop,  &
                          xp, F_MM_xp, 'w')
        
        F_MM(i, j, k) = F_MM_xp
        
      end if
      
    end do
  end do
end do

$if ($MPI)
  !--make F_MM valid at 1:nz (as in core code) by syncing nz to 1'
  !--not sure this is crucial
  call mpi_sendrecv (F_MM(1, 1, 1), ld*ny, MPI_RPREC, down, tag+1,  &
                     F_MM(1, 1, nz), ld*ny, MPI_RPREC, up, tag+1,   &
                     comm, status, ierr)
$endif

$if ($VERBOSE)
call exit_sub (sub_name)
$endif

$if ($MPI)
  !!!!!!!!!!!!!!!!!!!!!!!!!!!!!!!!!!!!!!!!!!!!!!!!!!!!!!!!!!!!!!!!!!!!
  contains
  !!!!!!!!!!!!!!!!!!!!!!!!!!!!!!!!!!!!!!!!!!!!!!!!!!!!!!!!!!!!!!!!!!!!
  subroutine mpi_sync_F_MM ()
  implicit none

  integer, parameter :: tag = 1100

  integer :: datasize
  integer :: kstart

  !-------------------------------------------------------------------
  
  datasize = ld * ny * nFMMtop
  kstart = 2
  call mpi_sendrecv (F_MM(1, 1, kstart), datasize, MPI_RPREC, down, tag+1,  &
                     FMMtop(1, 1, 1), datasize, MPI_RPREC, up, tag+1,       &
                     comm, status, ierr)

  datasize = ld * ny * nFMMbot
  kstart = nz - nFMMbot  !--F_MM is has lbz = 1
  call mpi_sendrecv (F_MM(1, 1, kstart), datasize, MPI_RPREC, up, tag+4,  &
                     FMMbot(1, 1, 1), datasize, MPI_RPREC, down, tag+4,   &
                     comm, status, ierr)

  end subroutine mpi_sync_F_MM
$endif
!!!!!!!!!!!!!!!!!!!!!!!!!!!!!!!!!!!!!!!!!!!!!!!!!!!!!!!!!!!!!!!!!!!!!!
end subroutine neumann_F_MM

!!!!!!!!!!!!!!!!!!!!!!!!!!!!!!!!!!!!!!!!!!!!!!!!!!!!!!!!!!!!!!!!!!!!!!
!--zeros F_LM for phi < phi_F_LM
!--only operates on 1:nz-1, MAY NEED 1:nz for complete consistency!
!!!!!!!!!!!!!!!!!!!!!!!!!!!!!!!!!!!!!!!!!!!!!!!!!!!!!!!!!!!!!!!!!!!!!!
subroutine zero_F_LM ()
use sgs_param, only : F_LM
implicit none

character (*), parameter :: sub_name = mod_name // '.zero_F_LM'

integer, parameter :: tag = 1300

integer :: i, j, k
integer :: s

real (rp) :: phix
real (rp) :: phi_F_LM

!---------------------------------------------------------------------
$if ($VERBOSE)
call enter_sub (sub_name)
$endif

!phi_F_LM = 0._rp
phi_F_LM = filter_size * dx  !--experimental

do k = 1, nz - 1

  if ( (coord == 0) .and. (k == 1) ) then
    s = 0  !--use phi at u-node
  else
    s = 1
  end if
  
  do j = 1, ny
    do i = 1, nx

      
      phix = 0.5_rp * (phi(i, j, k) + phi(i, j, k-s))
      
      if (phix < phi_F_LM) F_LM(i, j, k) = 0._rp

    end do
  end do

end do

$if ($MPI)
  !--make F_LM valid at 1:nz (as in core code) by syncing nz to 1'
  !--not sure this is crucial
  !--probably can change above loop to 1:nz, since phi is valid there
  call mpi_sendrecv (F_LM(1, 1, 1), ld*ny, MPI_RPREC, down, tag+1,  &
                     F_LM(1, 1, nz), ld*ny, MPI_RPREC, up, tag+1,   &
                     comm, status, ierr)
$endif

$if ($VERBOSE)
call exit_sub (sub_name)
$endif

end subroutine zero_F_LM

!!!!!!!!!!!!!!!!!!!!!!!!!!!!!!!!!!!!!!!!!!!!!!!!!!!!!!!!!!!!!!!!!!!!!!
subroutine modify_dutdn (i, j, k, tau, phix, x_hat, y_hat, z_hat, node)
use sim_param, only : dudx, dudy, dudz,  &
                      dvdx, dvdy, dvdz,  &
                      dwdx, dwdy, dwdz
implicit none

integer, intent (in) :: i, j, k

real (rp), intent (in) :: tau
real (rp), intent (in) :: phix
real (rp), intent (in) :: x_hat(nd), y_hat(nd), z_hat(nd)

character (*), intent (in), optional :: node  !--'u' or 'w'

character (*), parameter :: sub_name = mod_name // '.modify_dutdn'

logical :: unode

real (rp) :: A(nd, nd)
real (rp) :: G(nd, nd), Gp(nd, nd)
real (rp) :: grad
real (rp) :: phi_min

!---------------------------------------------------------------------
$if ($VERBOSE)
call enter_sub (sub_name)
$endif

A(1, :) = x_hat
A(2, :) = y_hat
A(3, :) = z_hat

if (present (node)) then

  select case (node)
    case ('u'); unode = .true.
    case ('w'); unode = .false.
    case default; call error (sub_name, 'invalid node = ' // node)
  end select

else  !--assume u-node

  unode = .true.
  
end if

if (unode) then
  G(:, 1) = (/ dudx(i, j, k), dvdx(i, j, k),                 &
               0.5_rp * (dwdx(i, j, k) + dwdx(i, j, k + 1)) /)
  G(:, 2) = (/ dudy(i, j, k), dvdy(i, j, k),                 &
               0.5_rp * (dwdy(i, j, k) + dwdy(i, j, k + 1)) /)
  G(:, 3) = (/ 0.5_rp * (dudz(i, j, k) + dudz(i, j, k + 1)),  &
               0.5_rp * (dvdz(i, j, k) + dvdz(i, j, k + 1)),  &
               dwdz(i, j, k) /)
else  !--w-node
  G(:, 1) = (/ 0.5_rp * (dudx(i, j, k) + dudx(i, j, k - 1)),  &
               0.5_rp * (dvdx(i, j, k) + dvdx(i, j, k - 1)),  &
               dwdx(i, j, k) /)
  G(:, 2) = (/ 0.5_rp * (dudy(i, j, k) + dudy(i, j, k - 1)),  &
               0.5_rp * (dvdy(i, j, k) + dvdy(i, j, k - 1)),  &
               dwdy(i, j, k) /)
  G(:, 3) = (/ dudz(i, j, k), dvdz(i, j, k),                 &
               0.5_rp * (dwdz(i, j, k) + dwdz(i, j, k - 1)) /)
end if

!--calculate Gp: gradient in primed (rotated) coordinates
Gp = matmul ( A, matmul (G, transpose (A)) )

!--set the value of dut/dn to be consistent w/log-law
if (phi_cutoff_is_set) then
  phi_min = (0.1_rp * phi_cutoff)  !--experimental
else
  call error (sub_name, 'trying to use unset phi_cutoff')
end if

grad = sqrt (abs (tau)) / (vonK * (max (phi_min, phix) + zo_level_set))

Gp(1, 3) = grad

!--rotate back to x, y, z frame
G = matmul ( transpose (A), matmul (Gp, A))

!--still not sure if this is right: only re-assign u-node components
!  on u-nodes, same with w
if (unode) then
  dudx(i, j, k) = G(1, 1)
  dvdx(i, j, k) = G(2, 1)
  dudy(i, j, k) = G(1, 2)
  dvdy(i, j, k) = G(2, 2)
  dwdz(i, j, k) = G(3, 3)
else
  dudz(i, j, k) = G(1, 3)
  dvdz(i, j, k) = G(2, 3)
  dwdx(i, j, k) = G(3, 1)
  dwdy(i, j, k) = G(3, 2)
end if

$if ($VERBOSE)
call exit_sub (sub_name)
$endif

end subroutine modify_dutdn

!!!!!!!!!!!!!!!!!!!!!!!!!!!!!!!!!!!!!!!!!!!!!!!!!!!!!!!!!!!!!!!!!!!!!!
!--this is supposed to replace extrap_tau
!--this avoids using fit3
!!!!!!!!!!!!!!!!!!!!!!!!!!!!!!!!!!!!!!!!!!!!!!!!!!!!!!!!!!!!!!!!!!!!!!
subroutine extrap_tau_simple ()
use param, only : jt_total
use sim_param, only : u, v, w, txx, txy, txz, tyy, tyz, tzz
implicit none

character (*), parameter :: sub_name = mod_name // '.extrap_tau_simple'
character (*), parameter :: fprefix = path // 'output/extrap_tau_simple.'
character (*), parameter :: fmta3r = '(a,3(es12.5,1x))'
character (*), parameter :: fmta3i = '(a,3(i0,1x))'

integer, parameter :: noutput = 200
integer, parameter :: lun = 1

!logical, parameter :: DEBUG = .false.
logical, parameter :: use_output = .false.

real (rp), parameter :: eps = 100._rp * epsilon (0._rp)

character (128) :: fname

integer :: i, j, k
!--experiment to reduce time spent on looping over fluid pts
!integer, save :: imn = 1, imx = nx, jmn = 1, jmx = ny
integer :: imn, imx, jmn, jmx
integer :: imn_used, imx_used, jmn_used, jmx_used
integer :: nbad
integer :: kmn

logical :: output
logical :: exst, opn

real (rp) :: phi_c, phi_x
real (rp) :: dphi0, dphi
real (rp) :: phi1, phi2
real (rp) :: txx1, txy1, txz1, tyy1, tyz1, tzz1
real (rp) :: txx2, txy2, txz2, tyy2, tyz2, tzz2
real (rp) :: wgt
real (rp) :: x(nd), x1(nd), x2(nd)
real (rp) :: n_hat(nd)

!---------------------------------------------------------------------
$if ($VERBOSE)
call enter_sub (sub_name)
$endif

! Set default values
imn = 1
imx = nx
jmn = 1
jmx = ny

if (use_output) then

  if (modulo (jt_total, noutput) == 0) then

    output = .true.

    write (fname, '(a,i6.6,a)') trim (fprefix), jt_total, '.dat'

    inquire (unit=lun, exist=exst, opened=opn)

    if (exst .and. (.not. opn)) then
      open (lun, file=fname)
    else
      call error (sub_name, 'problem opening file')
    end if

  else
    output = .false.
  end if

else

  output = .false.

end if

if (phi_cutoff_is_set) then
  phi_c = phi_cutoff
else
  call error (sub_name, 'trying to use uninitialized phi_cutoff')
end if

if (.not. phi_0_is_set) then
  call error (sub_name, 'trying to use uninitialized phi_0')
end if

dphi0 = filter_size * dx  !--experiment

if (output) then
  write (lun, *) 'phi_c = ', phi_c
  write (lun, *) 'phi_0 = ', phi_0
  write (lun, *) 'dphi = ', dphi
end if

!  initial values for _used variables
!  setting to non-previously used values
imn_used = nx
imx_used = 1
jmn_used = ny
jmx_used = 1

nbad = 0

if (output) write (lun, *) 'u-node pass'

!--u-node pass
do k = 1, nz - 1
  do j = jmn, jmx
    do i = imn, imx

      phi_x = phi(i, j, k)

      if ((-phi_c <= phi_x) .and. (phi_x < phi_0)) then

        ! Find bounding box for all "banded" points"
        imn_used = min (imn_used, i)
        imx_used = max (imx_used, i)
        jmn_used = min (jmn_used, j)
        jmx_used = max (jmx_used, j)

        x = (/ (i - 1) * dx, (j - 1) * dy, (k - 0.5_rp) * dz /)

        $if ($DEBUG)
        if (DEBUG) then
          call mesg (sub_name, '(i, j, k) =', (/ i, j, k /))
          call mesg (sub_name, 'x =', x)
        end if
        $endif
        
        n_hat = norm(:, i, j, k)

        dphi = dphi0
        x1 = x + dphi * n_hat  !--this pt is supposed to be in fluid
                               !--this means dphi >= phi_c

        !--check phi(x1) >= 0
        call interp_phi (x1, phi1)

        if (phi1 < phi_0) then
          !--try a larger dphi--experimental
          dphi = 1.5_rp * dphi
          x1 = x + dphi * n_hat
          call interp_phi (x1, phi1)

          if (phi1 < phi_0) then
            !--probably here because of the way the normal (phi)
            !  inside the trees are calculated: its not a true
            !  signed distance function, due to the complex internal
            !  geometry
            !--not sure how to set tau here: for now set to 0._rp
            nbad = nbad + 1

            !call mesg (sub_name, 'bad point (u): ', (/ i, j, k /))

            txx(i, j, k) = 0._rp
            txy(i, j, k) = 0._rp
            txz(i, j, k) = 0._rp
            tyy(i, j, k) = 0._rp
            tyz(i, j, k) = 0._rp
            tzz(i, j, k) = 0._rp

            cycle  !--onto next point

            !call mesg (sub_name, 'at u-node (i, j, k) =', (/ i, j, k /))
            !call mesg (sub_name, 'phi_x =', phi_x)
            !call mesg (sub_name, 'x =', x)
            !call mesg (sub_name, 'n_hat =', n_hat)
            !call mesg (sub_name, 'dphi =', dphi)
            !call mesg (sub_name, 'x1 =', x1)
            !call mesg (sub_name, 'phi_0 =', phi_0)
            !call mesg (sub_name, 'phi1 =', phi1)
            !call error (sub_name, 'phi1 < phi_0')

          end if
        end if

        !if (phi1 < 0._rp) call error (sub_name, 'phi1 =', phi1)

        x2 = x1 + dphi * n_hat  !--this is supposed to be further into fluid
                                !  than x1
                                !--problem for highly wrinkled surface

        !--check phi(x2) >= 0
        call interp_phi (x2, phi2)
        
        !--calculate tij1, for use in extrapolation
        call interp_tij_u (x1, txx1, txy1, tyy1, tzz1)
        !call interp_scal (txx, x1, txx1)
        !call interp_scal (txy, x1, txy1)
        !call interp_scal (tyy, x1, tyy1)
        !call interp_scal (tzz, x1, tzz1)

        !--calculate tij2, for use in extrapolation
        call interp_tij_u (x2, txx2, txy2, tyy2, tzz2)
        !call interp_scal (txx, x2, txx2)
        !call interp_scal (txy, x2, txy2)
        !call interp_scal (tyy, x2, tyy2)
        !call interp_scal (tzz, x2, tzz2)

        !--now extrapolate
        !--simple linear extrap, for now
        !wgt = (phi2 - phi1) / (phi2 - phi_x)
        !--since the two dphi steps are equal, the wgt is 0.5
        wgt = 0.5_rp

        !--the way we define the phis right now, expect wgt ~= 0.5
        !--its a problem is wgt is smaller than say 0.25
        !if (wgt < 0.25_rp) then
        !  write (msg, *) 'extrapolation weight too small (u-node)', n_l,  &
        !                 'coord = ', coord, n_l,                          &
        !                 'wgt = ', wgt, n_l,                              &
        !                 'i, j, k = ', i, j, k, n_l,                      &
        !                 'x = ', x, n_l,                                  &
        !                 'x1 = ', x1, n_l,                                &
        !                 'x2 = ', x2, n_l,                                &
        !                 'phi = ', phi_x, n_l,                            &
        !                 'phi1 = ', phi1, n_l,                            &
        !                 'phi2 = ', phi2, n_l,                            &
        !                 'n_hat = ', n_hat
        !  call error (sub_name, msg)
        !end if

        txx(i, j, k) = (txx1 - (1._rp - wgt) * txx2) / wgt
        txy(i, j, k) = (txy1 - (1._rp - wgt) * txy2) / wgt
        tyy(i, j, k) = (tyy1 - (1._rp - wgt) * tyy2) / wgt
        tzz(i, j, k) = (tzz1 - (1._rp - wgt) * tzz2) / wgt

        if (output) then
          write (lun, fmta3i) 'i, j, k = ', i, j, k
          write (lun, *) 'phi_x = ', phi_x
          write (lun, fmta3r) 'x = ', x
          write (lun, fmta3r) 'n_hat = ', n_hat
          write (lun, fmta3r) 'x1 = ', x1
          write (lun, *) 'phi1 = ', phi1
          write (lun, fmta3r) 'x2 = ', x2
          write (lun, *) 'phi2 = ', phi2
          write (lun, *) 'txx1 = ', txx1
          write (lun, *) 'txy1 = ', txy1
          write (lun, *) 'tyy1 = ', tyy1
          write (lun, *) 'tzz1 = ', tzz1
          write (lun, *) 'txx2 = ', txx2
          write (lun, *) 'txy2 = ', txy2
          write (lun, *) 'tyy2 = ', tyy2
          write (lun, *) 'tzz2 = ', tzz2
          write (lun, *) 'wgt = ', wgt
          write (lun, *) 'txx = ', txx(i, j, k)
          write (lun, *) 'txy = ', txy(i, j, k)
          write (lun, *) 'tyy = ', tyy(i, j, k)
          write (lun, *) 'tzz = ', tzz(i, j, k)
        end if

      end if

    end do
  end do
end do

$if ($DEBUG)
if (DEBUG) call mesg (sub_name, '# u bad points =', nbad)
$endif
nbad = 0

if (output) write (lun, *) 'w-node pass'

if (coord == 0) then
  kmn = 2
else
  kmn = 1
end if

!--w-node pass
do k = kmn, nz - 1
  do j = jmn, jmx
    do i = imn, imx

      phi_x = 0.5_rp * (phi(i, j, k) + phi(i, j, k - 1))
                                       !--MPI: requires phi(k=0)

      if ((-phi_c <= phi_x) .and. (phi_x < phi_0)) then

        imn_used = min (imn_used, i)
        imx_used = max (imx_used, i)
        jmn_used = min (jmn_used, j)
        jmx_used = max (jmx_used, j)

        x = (/ (i - 1) * dx, (j - 1) * dy, (k - 1) * dz /)

        n_hat = 0.5_rp * (norm(:, i, j, k) + norm(:, i, j, k - 1))
                                             !--MPI: requires phi(k=0)

        if (mag (n_hat) > eps) then
          n_hat = n_hat / mag (n_hat)
        else  !--normal cancelled?
          n_hat = norm(:, i, j, k)
        end if

        dphi = dphi0
        x1 = x + dphi * n_hat

        !--check phi(x1) >= 0
        call interp_phi (x1, phi1)

        if (phi1 < phi_0) then
          !--try a larger dphi--experimental
          dphi = 1.5_rp * dphi
          x1 = x + dphi * n_hat
          call interp_phi (x1, phi1)

          if (phi1 < phi_0) then
          
            nbad = nbad + 1

            !call mesg (sub_name, 'bad point (w): ', (/ i, j, k /))

            txz(i, j, k) = 0._rp
            tyz(i, j, k) = 0._rp

            cycle

            !call mesg (sub_name, 'at w-node (i, j, k) =', (/ i, j, k /))
            !call mesg (sub_name, 'phi_x =', phi_x)
            !call mesg (sub_name, 'x =', x)
            !call mesg (sub_name, 'n_hat =', n_hat)
            !call mesg (sub_name, 'dphi =', dphi)
            !call mesg (sub_name, 'x1 =', x1)
            !call mesg (sub_name, 'phi_0 =', phi_0)
            !call mesg (sub_name, 'phi1 =', phi1)
            !call error (sub_name, 'phi1 < phi_0')

          end if
        end if

        !if (phi1 < 0._rp) call error (sub_name, 'phi1 =', phi1)

        x2 = x1 + dphi * n_hat  !--this is supposed to be further into fluid
                                !  than x1

        !--check phi(x2) >= 0
        call interp_phi (x2, phi2)

        !--calculate tij1, for use in extrapolation
        call interp_tij_w (x1, txz1, tyz1)
        !call interp_scal (txz, x1, txz1, 'w')
        !call interp_scal (tyz, x1, tyz1, 'w')

        !--calculate tij2, for use in extrapolation
        call interp_tij_w (x2, txz2, tyz2)
        !call interp_scal (txz, x2, txz2, 'w')
        !call interp_scal (tyz, x2, tyz2, 'w')

        !--now extrapolate
        !--simple linear extrap, for now
        !wgt = (phi2 - phi1) / (phi2 - phi_x)
        wgt = 0.5_rp

        !--the way we define the phis right now, expect wgt ~= 0.5
        !--its a problem is wgt is smaller than say 0.25
        !if (wgt < 0.25_rp) then
        !  write (msg, *) 'extrapolation weight too small (w-node)', n_l,  &
        !                 'wgt = ', wgt, n_l,                              &
        !                 'i, j, k = ', i, j, k, n_l,                      &
        !                 'x = ', x, n_l,                                  &
        !                 'x1 = ', x1, n_l,                                &
        !                 'x2 = ', x2, n_l,                                &
        !                 'phi = ', phi_x, n_l,                            &
        !                 'phi1 = ', phi1, n_l,                            &
        !                 'phi2 = ', phi2, n_l,                            &
        !                 'n_hat = ', n_hat
        !  call error (sub_name, msg)
        !end if
          
        txz(i, j, k) = (txz1 - (1._rp - wgt) * txz2) / wgt
        tyz(i, j, k) = (tyz1 - (1._rp - wgt) * tyz2) / wgt

        if (output) then
          write (lun, fmta3i) 'i, j, k = ', i, j, k
          write (lun, *) 'phi_x = ', phi_x
          write (lun, fmta3r) 'x = ', x
          write (lun, fmta3r) 'n_hat = ', n_hat
          write (lun, fmta3r) 'x1 = ', x1
          write (lun, *) 'phi1 = ', phi1
          write (lun, fmta3r) 'x2 = ', x2
          write (lun, *) 'phi2 = ', phi2
          write (lun, *) 'txz1 = ', txz1
          write (lun, *) 'tyz1 = ', tyz1
          write (lun, *) 'txz2 = ', txz2
          write (lun, *) 'tyz2 = ', tyz2
          write (lun, *) 'wgt = ', wgt
          write (lun, *) 'txz = ', txz(i, j, k)
          write (lun, *) 'tyz = ', tyz(i, j, k)
        end if

      end if

    end do
  end do
end do

$if ($DEBUG)
if (DEBUG) call mesg (sub_name, '# w bad points =', nbad)
$endif

imn = imn_used
imx = imx_used
jmn = jmn_used
jmx = jmx_used

if (output) then
  write (lun, *) ' '
  close (lun)
end if

$if ($VERBOSE)
call exit_sub (sub_name)
$endif

end subroutine extrap_tau_simple

!!!!!!!!!!!!!!!!!!!!!!!!!!!!!!!!!!!!!!!!!!!!!!!!!!!!!!!!!!!!!!!!!!!!!!
!--extrapolate fluid tau through log-law at wall into solid
!--this is NOT a drop-in replacement for extrap_tau, instead it
!  replaces interp_tau AND extrap_tau
!!!!!!!!!!!!!!!!!!!!!!!!!!!!!!!!!!!!!!!!!!!!!!!!!!!!!!!!!!!!!!!!!!!!!!
subroutine extrap_tau_log ()
use sim_param, only : u, v, w, txx, txy, txz, tyy, tyz, tzz
implicit none

character (*), parameter :: sub_name = mod_name // '.extrap_tau_log'

real (rp), parameter :: eps = 100._rp * epsilon (1._rp)

integer :: i, j, k

real (rp) :: phi_a, phi_b, phi_x
real (rp) :: dphi
real (rp) :: phi1, phi2
real (rp) :: tau_w
real (rp) :: txx1, txy1, txz1, tyy1, tyz1, tzz1
real (rp) :: txx2, txy2, txz2, tyy2, tyz2, tzz2
real (rp) :: txx_im, txy_im, txz_im, tyy_im, tyz_im, tzz_im
real (rp) :: txx_w, txy_w, txz_w, tyy_w, tyz_w, tzz_w
real (rp) :: wgt, wgt_im
real (rp) :: v1n
real (rp) :: x(nd), x1(nd), x2(nd)
real (rp) :: n_hat(nd)
real (rp) :: v1(nd), v1t(nd)
real (rp) :: x_hat(nd), y_hat(nd), z_hat(nd)

!---------------------------------------------------------------------
$if ($VERBOSE)
call enter_sub (sub_name)
$endif

!--assumes phi_cutoff is set. CAREFUL
!--set phi_a
phi_a = -phi_cutoff

!--set phi_b
phi_b = 0._rp

dphi = phi_cutoff

!--u-node pass
do k = 1, nz - 1
  do j = 1, ny
    do i = 1, nx

      phi_x = phi(i, j, k)

      if ((phi_a < phi_x) .and. (phi_x < phi_b)) then

        x = (/ (i - 1) * dx, (j - 1) * dy, (k - 0.5_rp) * dz /)

        n_hat = norm(:, i, j, k)

        x1 = x + (dphi - phi_a) * n_hat

        call interp_vel (x1, v1)

        v1n = dot_product (v1, n_hat)  !--scalar
        v1t = v1 - v1n * n_hat         !--vector

        if (mag (v1t) < eps) then

          txx(i, j, k) = 0._rp
          txy(i, j, k) = 0._rp
          tyy(i, j, k) = 0._rp
          tzz(i, j, k) = 0._rp
       
        else
        
          !--local coordinate system
          x_hat = v1t / mag (v1t)
          y_hat = cross_product (n_hat, x_hat)
          z_hat = n_hat

          call interp_phi (x1, phi1)

          tau_w = -(mag (v1t) * vonk / log (phi1 / zo_level_set))**2

          !--next step is to rotate
          !--special case: only nonzero t_{i'j'} is t_{1'3'} & t_{3'1'}
          txx_w = (x_hat(1) * z_hat(1) + z_hat(1) * x_hat(1)) * tau_w
          txy_w = (x_hat(1) * z_hat(2) + z_hat(1) * x_hat(2)) * tau_w
          tyy_w = (x_hat(2) * z_hat(2) + z_hat(2) * x_hat(2)) * tau_w
          tzz_w = (x_hat(3) * z_hat(3) + z_hat(3) * x_hat(3)) * tau_w

          !--calculate tij1, for use in extrapolation
          call interp_tij_u (x1, txx1, txy1, tyy1, tzz1)
          !call interp_scal (txx, x1, txx1)
          !call interp_scal (txy, x1, txy1)
          !call interp_scal (tyy, x1, tyy1)
          !call interp_scal (tzz, x1, tzz1)

          !--now extrapolate
          !--simple linear extrap is OK for now
          wgt = abs (phi1) / (abs (phi_x) + abs (phi1))

          if (wgt >= 0.5_rp) then
          
            txx(i, j, k) = (txx_w - (1._rp - wgt) * txx1) / wgt
            txy(i, j, k) = (txy_w - (1._rp - wgt) * txy1) / wgt
            tyy(i, j, k) = (tyy_w - (1._rp - wgt) * tyy1) / wgt
            tzz(i, j, k) = (tzz_w - (1._rp - wgt) * tzz1) / wgt

          else  !--image pt method

            x2 = x1 + dphi * n_hat
            call interp_phi (x2, phi2)

            call interp_tij_u (x2, txx2, txy2, tyy2, tzz2)
            !call interp_scal (txx, x2, txx2)
            !call interp_scal (txy, x2, txy2)
            !call interp_scal (tyy, x2, tyy2)
            !call interp_scal (tzz, x2, tzz2)

            wgt_im = (abs (phi2) - abs (phi_x)) / (abs (phi2) - abs (phi1))

            txx_im = wgt_im * txx1 + (1._rp - wgt_im) * txx2
            txy_im = wgt_im * txy1 + (1._rp - wgt_im) * txy2
            tyy_im = wgt_im * tyy1 + (1._rp - wgt_im) * tyy2
            tzz_im = wgt_im * tzz1 + (1._rp - wgt_im) * tzz2

            txx(i, j, k) = 2._rp * txx_w - txx_im
            txy(i, j, k) = 2._rp * txy_w - txy_im
            tyy(i, j, k) = 2._rp * tyy_w - tyy_im
            tzz(i, j, k) = 2._rp * tzz_w - tzz_im

          end if

        end if

        $if ($IFORT || $IFC)

          if (isnan (txx(i, j, k))) then
            call mesg (sub_name, 'phi_x =', phi_x)
            call mesg (sub_name, 'x =', x)
            call mesg (sub_name, 'n_hat =', n_hat)
            call mesg (sub_name, 'x1 =', x1)
            call mesg (sub_name, 'v1 =', v1)
            call mesg (sub_name, 'x_hat =', x_hat)
            call mesg (sub_name, 'y_hat =', y_hat)
            call mesg (sub_name, 'z_hat =', z_hat)
            call mesg (sub_name, 'phi1 =', phi1)
            call mesg (sub_name, 'v1n =', v1n)
            call mesg (sub_name, 'v1t =', v1t)
            call mesg (sub_name, 'tau_w =', tau_w)
            call mesg (sub_name, 'wgt =', wgt)
            call mesg (sub_name, 'x2 =', x2)
            call mesg (sub_name, 'phi2 =', phi2)
            call mesg (sub_name, 'txx2 =', txx2)
            call mesg (sub_name, 'wgt_im =', wgt_im)
            call mesg (sub_name, 'txx_im =', txx_im)
            call error (sub_name, 'Nan in txx at (i, j, k) =', (/ i, j, k /))
          end if

          if (isnan (txy(i, j, k))) then
            call error (sub_name, 'NaN in txy at (i, j, k) =', (/ i, j, k /))
          end if

          if (isnan (tyy(i, j, k))) then
            call error (sub_name, 'NaN in tyy at (i, j, k) =', (/ i, j, k /))
          end if

          if (isnan (tzz(i, j, k))) then
            call error (sub_name, 'NaN in tzz at (i, j, k) =', (/ i, j, k /))
          end if

        $endif

      end if

    end do
  end do
end do

!--w-node pass
do k = 2, nz
  do j = 1, ny
    do i = 1, nx

      phi_x = 0.5_rp * (phi(i, j, k) + phi(i, j, k - 1))

      if ((phi_a < phi_x) .and. (phi_x < phi_b)) then

        x = (/ (i - 1) * dx, (j - 1) * dy, (k - 1) * dz /)

        n_hat = 0.5_rp * (norm(:, i, j, k) + norm(:, i, j, k - 1))
        n_hat = n_hat / mag (n_hat)

        x1 = x + (dphi - phi_a) * n_hat

        call interp_vel (x1, v1)

        v1n = dot_product (v1, n_hat)  !--scalar
        v1t = v1 - v1n * n_hat         !--vector

        if (mag (v1t) < eps) then

          txz(i, j, k) = 0._rp
          tyz(i, j, k) = 0._rp
       
        else
        
          !--local coordinate system
          x_hat = v1t / mag (v1t)
          y_hat = cross_product (n_hat, x_hat)
          z_hat = n_hat

          call interp_phi (x1, phi1)

          tau_w = -(mag (v1t) * vonk / log (phi1 / zo_level_set))**2

          !--next step is to rotate
          !--special case: only nonzero t_{i'j'} is t_{1'3'} & t_{3'1'}
          txz_w = (x_hat(1) * z_hat(3) + z_hat(1) * x_hat(3)) * tau_w
          tyz_w = (x_hat(2) * z_hat(3) + z_hat(2) * x_hat(3)) * tau_w

          !--calculate tij1, for use in extrapolation
          call interp_tij_w (x1, txz1, tyz1)
          !call interp_scal (txz, x1, txz1, 'w')
          !call interp_scal (tyz, x1, tyz1, 'w')

          !--now extrapolate
          !--simple linear extrap is OK for now
          wgt = abs (phi1) / (abs (phi_x) + abs (phi1))

          if (wgt >= 0.5_rp) then
          
            txz(i, j, k) = (txz_w - (1._rp - wgt) * txz1) / wgt
            tyz(i, j, k) = (tyz_w - (1._rp - wgt) * tyz1) / wgt

          else  !--image pt method

            x2 = x1 + dphi * n_hat
            call interp_phi (x2, phi2)

            call interp_tij_w (x2, txz2, tyz2)
            !call interp_scal (txz, x2, txz2, 'w')
            !call interp_scal (tyz, x2, tyz2, 'w')

            wgt_im = (abs (phi2) - abs (phi_x)) / (abs (phi2) - abs (phi1))

            txz_im = wgt_im * txz1 + (1._rp - wgt_im) * txz2
            tyz_im = wgt_im * tyz1 + (1._rp - wgt_im) * tyz2

            txz(i, j, k) = 2._rp * txz_w - txz_im
            tyz(i, j, k) = 2._rp * tyz_w - tyz_im

          end if

        end if

      end if

    end do
  end do
end do

$if ($VERBOSE)
call exit_sub (sub_name)
$endif

end subroutine extrap_tau_log

!!!!!!!!!!!!!!!!!!!!!!!!!!!!!!!!!!!!!!!!!!!!!!!!!!!!!!!!!!!!!!!!!!!!!!
subroutine enforce_un ()
use sim_param, only : u, v, w
implicit none

character (*), parameter :: sub_name = mod_name // '.enforce_un'

!logical, parameter :: DEBUG = .false.

integer :: i, j, k

real (rp) :: dphi
real (rp) :: phi0, phi1, phi2, phic
real (rp) :: phi_x2
real (rp) :: x1(nd), x2(nd)
real (rp) :: n_hat(nd)
real (rp) :: vel1(nd), vel2(nd)
real (rp) :: vel1_n, vel2_n

!---------------------------------------------------------------------
$if ($VERBOSE)
call enter_sub (sub_name)
$endif

!--need to experiment with these values
if (phi_0_is_set) then
  phi0 = phi_0
else
  call error (sub_name, 'trying to use uninitialized phi_0')
end if

if (phi_cutoff_is_set) then
  phic = phi_cutoff
else
  call error (sub_name, 'trying to use uninitialized phi_cutoff')
end if

!phic = filter_size * dx
!phic = filter_size * sqrt (dx**2 + dy**2 + dz**2)

!dphi = filter_size * dx
dphi = filter_size * sqrt (dx**2 + dy**2 + dz**2)

udes = huge (1._rp)
vdes = huge (1._rp)
wdes = huge (1._rp)

!--u-node pass
do k = 1, nz - 1
  do j = 1, ny
    do i = 1, nx

      phi1 = phi(i, j, k)

      if ((phi0 < phi1) .and. (phi1 < phic)) then
 
        x1 = (/ (i-1) * dx, (j-1) * dy, (k-0.5_rp) * dz /)

        n_hat = norm(:, i, j, k)

        x2 = x1 + dphi * n_hat

        phi2 = phi1 + dphi  !--assume this is approx. correct

        call interp_phi (x2, phi_x2)

        !if (phi_x2 > phi0) then

          call interp_vel (x1, vel1)
          call interp_vel (x2, vel2)

          vel2_n = dot_product (vel2, n_hat)
        
          vel1_n = vel2_n * (phi1 / phi2)**2

          vel1 = vel1 + (vel2_n * (phi1 / phi2)**2 - vel1_n)* n_hat 

          !--only take u,v components
          udes(i, j, k) = vel1(1)
          vdes(i, j, k) = vel1(2)

          $if ($IFORT || $IFC)

            if (isnan (udes(i, j, k))) then
              call error (sub_name, 'Nan at (i, j, k) =', (/ i, j, k /))
            end if

            if (isnan (vdes(i, j, k))) then
              call error (sub_name, 'NaN at (i, j, k) =', (/ i, j, k /))
            end if

          $endif

        !else
          !--do not know what to put here
        !end if

      end if

    end do
  end do
end do

!--w-node pass
do k = 2, nz - 1  !--(-1) here due to BOGUS
  do j = 1, ny
    do i = 1, nx

      phi1 = 0.5_rp * (phi(i, j, k) + phi(i, j, k-1))

      if ((phi0 < phi1) .and. (phi1 < phic)) then
      
        x1 = (/ (i-1) * dx, (j-1) * dy, (k-1) * dz /)

        n_hat = 0.5_rp * (norm(:, i, j, k) + norm(:, i, j, k-1))
        n_hat = n_hat / mag (n_hat)

        x2 = x1 + dphi * n_hat

        phi2 = phi1 + dphi  !--assume this is approx. correct

        call interp_phi (x2, phi_x2)

        !if (phi_x2 > phi0) then

          call interp_vel (x1, vel1)
          call interp_vel (x2, vel2)

          if (k == nz) then
            call mesg (sub_name, '(i, j) =', (/ i, j /))
            call mesg (sub_name, 'vel2 =', vel2)
            call mesg (sub_name, 'u =', u(i, j, k))
            call mesg (sub_name, 'v =', v(i, j, k))
            call mesg (sub_name, 'w =', w(i, j, k))
          end if

          vel2_n = dot_product (vel2, n_hat)
        
          vel1_n = vel2_n * (phi1 / phi2)**2

          vel1 = vel1 + (vel2_n * (phi1 / phi2)**2 - vel1_n)* n_hat 

          !--only take w-component
          wdes(i, j, k) = vel1(3)

          $if ($IFORT || $IFC)

            if (isnan (wdes(i, j, k))) then
              call error (sub_name, 'NaN at (i, j, k) =', (/ i, j, k /))
            end if

          $endif

        !else
          !--do not know what to put here
        !end if

      end if

    end do
  end do
end do

$if ($VERBOSE)
call exit_sub (sub_name)
$endif

end subroutine enforce_un

!!!!!!!!!!!!!!!!!!!!!!!!!!!!!!!!!!!!!!!!!!!!!!!!!!!!!!!!!!!!!!!!!!!!!!
subroutine enforce_log_profile ()
use sim_param, only : u, v, w
implicit none

character (*), parameter :: sub_name = mod_name // '.enforce_log_profile'

!logical, parameter :: DEBUG = .false.

integer :: i, j, k

real (rp) :: dphi
real (rp) :: phi0, phi1, phi2, phic
real (rp) :: phi_x2
real (rp) :: x1(nd), x2(nd)
real (rp) :: n_hat(nd)
real (rp) :: vel1(nd), vel2(nd)
real (rp) :: vel1_n, vel2_n
real (rp) :: vel1_p(nd), vel2_p(nd)

!---------------------------------------------------------------------

!--need to experiment with these values
if (phi_0_is_set) then
  phi0 = phi_0
else
  call error (sub_name, 'trying to use uninitialized phi_0')
end if

if (phi_cutoff_is_set) then
  phic = phi_cutoff
else
  call error (sub_name, 'trying to use uninitialized phi_cutoff')
end if

!phic = filter_size * dx
!phic = filter_size * sqrt (dx**2 + dy**2 + dz**2)

!dphi = filter_size * dx
dphi = filter_size * sqrt (dx**2 + dy**2 + dz**2)

udes = huge (1._rp)
vdes = huge (1._rp)
wdes = huge (1._rp)

!--u-node pass
do k = 1, nz - 1
  do j = 1, ny
    do i = 1, nx

      phi1 = phi(i, j, k)

      if ((phi0 < phi1) .and. (phi1 < phic)) then
      
        x1 = (/ (i-1) * dx, (j-1) * dy, (k-0.5_rp) * dz /)

        n_hat = norm(:, i, j, k)

        x2 = x1 + dphi * n_hat

        phi2 = phi1 + dphi  !--assume this is approx. correct

        call interp_phi (x2, phi_x2)

        !if (phi_x2 > phi0) then

          call interp_vel (x2, vel2)

          vel2_n = dot_product (vel2, n_hat)
          vel2_p = vel2 - vel2_n * n_hat
        
          vel1_n = vel2_n * (phi1 / phi2)**2
          vel1_p = vel2_p * (log (1._rp + phi1 / zo_level_set) / log (1._rp + phi2 / zo_level_set))

          vel1 = vel1_p + vel1_n * n_hat

          !--only take u,v components
          udes(i, j, k) = vel1(1)
          vdes(i, j, k) = vel1(2)

          $if ($IFORT || $IFC)

            if (isnan (udes(i, j, k))) then
              call error (sub_name, 'Nan at (i, j, k) =', (/ i, j, k /))
            end if

            if (isnan (vdes(i, j, k))) then
              call error (sub_name, 'NaN at (i, j, k) =', (/ i, j, k /))
            end if

          $endif

        !else
          !--do not know what to put here
        !end if

      end if

    end do
  end do
end do

!--w-node pass
do k = 2, nz - 1  !--(-1) here due to BOGUS
  do j = 1, ny
    do i = 1, nx

      phi1 = 0.5_rp * (phi(i, j, k) + phi(i, j, k-1))

      if ((phi0 < phi1) .and. (phi1 < phic)) then
      
        x1 = (/ (i-1) * dx, (j-1) * dy, (k-1) * dz /)

        n_hat = 0.5_rp * (norm(:, i, j, k) + norm(:, i, j, k-1))
        n_hat = n_hat / mag (n_hat)

        x2 = x1 + dphi * n_hat

        phi2 = phi1 + dphi  !--assume this is approx. correct

        call interp_phi (x2, phi_x2)

        !if (phi_x2 > phi0) then

          call interp_vel (x2, vel2)

          if (k == nz) then
            call mesg (sub_name, '(i, j) =', (/ i, j /))
            call mesg (sub_name, 'vel2 =', vel2)
            call mesg (sub_name, 'u =', u(i, j, k))
            call mesg (sub_name, 'v =', v(i, j, k))
            call mesg (sub_name, 'w =', w(i, j, k))
          end if

          vel2_n = dot_product (vel2, n_hat)
          vel2_p = vel2 - vel2_n * n_hat
        
          vel1_n = vel2_n * (phi1 / phi2)**2
          vel1_p = vel2_p * (log (1._rp + phi1 / zo_level_set) / log (1._rp + phi2 / zo_level_set))

          vel1 = vel1_p + vel1_n * n_hat

          !--only take w-component
          wdes(i, j, k) = vel1(3)

          $if ($IFORT || $IFC)

            if (isnan (wdes(i, j, k))) then
              call error (sub_name, 'NaN at (i, j, k) =', (/ i, j, k /))
            end if

          $endif

        !else
          !--do not know what to put here
        !end if

      end if

    end do
  end do
end do

end subroutine enforce_log_profile

!!!!!!!!!!!!!!!!!!!!!!!!!!!!!!!!!!!!!!!!!!!!!!!!!!!!!!!!!!!!!!!!!!!!!!
!--performs tri-linear interpolation to obtain a at point x
!--assumes a is on u-nodes
!!!!!!!!!!!!!!!!!!!!!!!!!!!!!!!!!!!!!!!!!!!!!!!!!!!!!!!!!!!!!!!!!!!!!!
subroutine interp_scal (albz, a, nbot, abot, ntop, atop, x, a_x, node)
use grid_defs, only : grid !autowrap_i, autowrap_j
use functions, only : cell_indx
use messages
implicit none

integer, intent (in) :: albz
real (rp), intent (in) :: a(ld, ny, albz:nz)  !--albz usually 0 or 1
integer, intent (in) :: nbot, ntop
real (rp), intent (in) :: abot(ld, ny, nbot)
real (rp), intent (in) :: atop(ld, ny, ntop)
real (rp), intent (in) :: x(nd)

real (rp), intent (out) :: a_x

character (*), intent (in), optional :: node  !--'u' or 'w'

character (*), parameter :: sub_name = mod_name // '.interp_scal'

integer :: i, j, k
integer :: i1, j1, k1
integer :: ks, ks1

integer, pointer, dimension(:) :: autowrap_i, autowrap_j

real (rp) :: s
real (rp) :: x1, x2, x3
real (rp) :: f1, f2, f3, f4, f5, f6, f7, f8
real (rp) :: w1, w2, w3, w4, w5, w6, w7, w8

real (rp) :: xmod(nd) ! Spatial location of autowrapped point

$if($VERBOSE)
call enter_sub( sub_name )
$endif

nullify(autowrap_i, autowrap_j)

autowrap_i => grid % autowrap_i
autowrap_j => grid % autowrap_j

!---------------------------------------------------------------------
xmod=x ! Initialize
xmod(1)=modulo(x(1),L_x) ! Ensures i is located in the domain
xmod(2)=modulo(x(2),L_y) ! Ensures j is located in the domain

!--calculate indices
!  Could replace floor() with cell_indx (JSG)
!i = autowrap_i( floor (xmod(1) / dx + 1._rp) )
!j = autowrap_j( floor (xmod(2) / dy + 1._rp) )

i = autowrap_i( cell_indx('i', dx, xmod(1)) )
j = autowrap_j( cell_indx('j', dy, xmod(2)) )

if (present (node)) then

  select case (node)
    case ('u'); s = 0.5_rp
    case ('w'); s = 1._rp
    case default; call error (sub_name, 'invalid node = ' // node)
  end select

else  !-default to u-nodes

  s = 0.5_rp

end if

!  This needs special treatment for u and w
ks = floor (xmod(3) / dz + s)

if ((i < 1) .or. (i > nx)) then
  write (msg, *) 'i out of range, i = ', i, n_l,  &
                 'x = ', x, n_l,                  &
                 '(i, j, ks) = ', i, j, ks
  call error (sub_name, msg)
end if

if ((j < 1) .or. (j > ny)) then
  call error (sub_name, 'j out of range, j =', j)
end if


!--need to bounds check ks
if ( coord == 0 ) then
  if (ks < 1) call error (sub_name, 'ks out of range, ks =', ks)
else
  if (ks < -nbot + albz) call error (sub_name,                       &
                                     'out of range, (ks, ksmin) =',  &
                                     (/ ks, -nbot + albz /))
end if

$if ($MPI)
  if (coord == nproc-1) then
    if (ks > nz - 1) call error (sub_name, 'ks out of range, ks =', ks)
  else
    if (ks > nz + ntop - 1) call error (sub_name,                      &
                                      'out of range (ks, ksmax) =',  &
                                      (/ ks, nz + ntop - 1 /))
  endif
$else
  if (ks > nz - 1) call error (sub_name, 'ks out of range, ks =', ks)
$endif

!--try to handle boundaries nicely for the +1 indices
!i1 = modulo (i, nx) + 1
!j1 = modulo (j, ny) + 1
i1 = autowrap_i( i + 1 )
j1 = autowrap_j( j + 1 )

ks1 = ks + 1

!--calculate interpolation weights
x1 = modulo (xmod(1), dx) / dx
x2 = modulo (xmod(2), dy) / dy
x3 = xmod(3) / dz - (floor (xmod(3) / dz + s) - s)

w1 = (1._rp - x1) * (1._rp - x2) * (1._rp - x3)
w2 = (    x1    ) * (1._rp - x2) * (1._rp - x3)
w3 = (1._rp - x1) * (    x2    ) * (1._rp - x3)
w4 = (    x1    ) * (    x2    ) * (1._rp - x3)
w5 = (1._rp - x1) * (1._rp - x2) * (    x3    )
w6 = (    x1    ) * (1._rp - x2) * (    x3    )
w7 = (1._rp - x1) * (    x2    ) * (    x3    )
w8 = (    x1    ) * (    x2    ) * (    x3    )

$if ($MPI)

  if (ks < albz) then
    k = nbot + ks + 1 - albz
    f1 = abot(i , j , k)
    f2 = abot(i1, j , k)
    f3 = abot(i , j1, k)
    f4 = abot(i1, j1, k)
  else if (ks > nz) then
    k = ks - nz
    f1 = atop(i , j , k)
    f2 = atop(i1, j , k)
    f3 = atop(i , j1, k)
    f4 = atop(i1, j1, k)
  else
    k = ks
    f1 = a(i , j , k)
    f2 = a(i1, j , k)
    f3 = a(i , j1, k)
    f4 = a(i1, j1, k)
  end if

  if (ks1 < albz) then
    k1 = nbot + ks1 + 1 - albz
    f5 = abot(i , j , k1)
    f6 = abot(i1, j , k1)
    f7 = abot(i , j1, k1)
    f8 = abot(i1, j1, k1)
  else if (ks1 > nz) then
    k1 = ks1 - nz
    f5 = atop(i , j , k1)
    f6 = atop(i1, j , k1)
    f7 = atop(i , j1, k1)
    f8 = atop(i1, j1, k1)
  else
    k1 = ks1
    f5 = a(i , j , k1)
    f6 = a(i1, j , k1)
    f7 = a(i , j1, k1)
    f8 = a(i1, j1, k1)
  end if

$else

  f1 = a(i , j , ks)
  f2 = a(i1, j , ks)
  f3 = a(i , j1, ks)
  f4 = a(i1, j1, ks)
  f5 = a(i , j , ks1)
  f6 = a(i1, j , ks1)
  f7 = a(i , j1, ks1)
  f8 = a(i1, j1, ks1)

$endif

a_x = w1 * f1 + w2 * f2 + w3 * f3 + w4 * f4 +  &
      w5 * f5 + w6 * f6 + w7 * f7 + w8 * f8

nullify(autowrap_i, autowrap_j)

$if($VERBOSE)
call exit_sub( sub_name )
$endif

end subroutine interp_scal

!!!!!!!!!!!!!!!!!!!!!!!!!!!!!!!!!!!!!!!!!!!!!!!!!!!!!!!!!!!!!!!!!!!!!!
subroutine interp_tij_u (x, txx_x, txy_x, tyy_x, tzz_x)
use sim_param, only : txx, txy, tyy, tzz
use functions, only : cell_indx
use grid_defs, only : grid !autowrap_i, autowrap_j
use messages

implicit none

real (rp), intent (in) :: x(nd)

real (rp), intent (out) :: txx_x, txy_x, tyy_x, tzz_x

character (*), parameter :: sub_name = mod_name // '.interp_tij_u'

integer :: i, j, k
integer :: i1, j1, k1
integer :: ku, ku1

integer, pointer, dimension(:) :: autowrap_i, autowrap_j

real (rp) :: s
real (rp) :: x1, x2, x3
real (rp) :: w(8)
real (rp) :: f(8)

real (rp) :: xmod(nd) ! Spatial location of autowrapped point

nullify(autowrap_i, autowrap_j)

$if($VERBOSE)
call enter_sub( sub_name )
$endif

autowrap_i => grid % autowrap_i
autowrap_j => grid % autowrap_j

!---------------------------------------------------------------------
xmod=x ! Initialize
xmod(1)=modulo(x(1),L_x) ! Ensures i is located in the domain
xmod(2)=modulo(x(2),L_y) ! Ensures j is located in the domain

!--calculate indices
!i = floor (xmod(1) / dx + 1._rp)
!j = floor (xmod(2) / dy + 1._rp)
i = autowrap_i( cell_indx('i', dx, xmod(1)) )
j = autowrap_j( cell_indx('j', dy, xmod(2)) )

s = 0.5_rp
ku = floor (xmod(3) / dz + s)

if ((i < 1) .or. (i > nx)) then
  call error (sub_name, 'i out of range, i =', i)
end if

if ((j < 1) .or. (j > ny)) then
  call error (sub_name, 'j out of range, j =', j)
end if

!--need to bounds check ku
if ( coord == 0 ) then
  if (ku < 1) call error (sub_name, 'ku out of range, ku =', ku)
else
  if (ku < -ntaubot) call error (sub_name,                       &
                                 'out of range, (ku, kumin) =',  &
                                 (/ ku, -ntaubot /))
end if

$if ($MPI)
  if (coord == nproc-1) then
    if (ku > nz - 1) call error (sub_name, 'ku out of range, ku =', ku)
  else
    if (ku > nz + ntautop - 1) call error (sub_name,                     &
                                         'out of range (ku, kumax) =', &
                                         (/ ku, nz + ntautop - 1 /))
  endif
$else
  if (ku > nz - 1) call error (sub_name, 'ku out of range, ku =', ku)
$endif

!--try to handle boundaries nicely for the +1 indices

!i1 = modulo (i, nx) + 1
!j1 = modulo (j, ny) + 1
i1 = autowrap_i( i + 1 )
j1 = autowrap_j( j + 1 )

ku1 = ku + 1

!--calculate interpolation weights
x1 = modulo (xmod(1), dx) / dx
x2 = modulo (xmod(2), dy) / dy
x3 = xmod(3) / dz - (floor (xmod(3) / dz + s) - s)

w(1) = (1._rp - x1) * (1._rp - x2) * (1._rp - x3)
w(2) = (    x1    ) * (1._rp - x2) * (1._rp - x3)
w(3) = (1._rp - x1) * (    x2    ) * (1._rp - x3)
w(4) = (    x1    ) * (    x2    ) * (1._rp - x3)
w(5) = (1._rp - x1) * (1._rp - x2) * (    x3    )
w(6) = (    x1    ) * (1._rp - x2) * (    x3    )
w(7) = (1._rp - x1) * (    x2    ) * (    x3    )
w(8) = (    x1    ) * (    x2    ) * (    x3    )

call fill_f (txxbot, txxtop, txx)

if ((abs (x(1) - 0.385684_rp) < 0.001_rp) .and.  &
    (abs (x(2) - 0.000000_rp) < 0.001_rp) .and.  &
    (abs (x(3) - 0.507011_rp) < 0.001_rp)) then
  call mesg (sub_name, 'i=', i)
  call mesg (sub_name, 'j=', j)
  call mesg (sub_name, 'ku=', ku)
  call mesg (sub_name, 'ku1=', ku1)
  call mesg (sub_name, 'nz=', nz)
  call mesg (sub_name, 'w=', w)
  call mesg (sub_name, 'f=', f)
  call mesg (sub_name, 'txx(i,j,ku1)=', txx(i, j, ku1))
end if

txx_x = w(1) * f(1) + w(2) * f(2) + w(3) * f(3) + w(4) * f(4) +  &
        w(5) * f(5) + w(6) * f(6) + w(7) * f(7) + w(8) * f(8)

call fill_f (txybot, txytop, txy)

txy_x = w(1) * f(1) + w(2) * f(2) + w(3) * f(3) + w(4) * f(4) +  &
        w(5) * f(5) + w(6) * f(6) + w(7) * f(7) + w(8) * f(8)

call fill_f (tyybot, tyytop, tyy)

tyy_x = w(1) * f(1) + w(2) * f(2) + w(3) * f(3) + w(4) * f(4) +  &
        w(5) * f(5) + w(6) * f(6) + w(7) * f(7) + w(8) * f(8)

call fill_f (tzzbot, tzztop, tzz)

tzz_x = w(1) * f(1) + w(2) * f(2) + w(3) * f(3) + w(4) * f(4) +  &
        w(5) * f(5) + w(6) * f(6) + w(7) * f(7) + w(8) * f(8)

nullify(autowrap_i, autowrap_j)        

$if($VERBOSE)
call exit_sub( sub_name )
$endif

!!!!!!!!!!!!!!!!!!!!!!!!!!!!!!!!!!!!!!!!!!!!!!!!!!!!!!!!!!!!!!!!!!!!!!
contains
!!!!!!!!!!!!!!!!!!!!!!!!!!!!!!!!!!!!!!!!!!!!!!!!!!!!!!!!!!!!!!!!!!!!!!
subroutine fill_f (abot, atop, a)
use param, only: lbz
implicit none

real (rp), intent (in) :: abot(ld, ny, ntaubot)
real (rp), intent (in) :: atop(ld, ny, ntautop)
real (rp), intent (in) :: a(ld, ny, lbz:nz)  !--since tij are lbz:nz

!---------------------------------------------------------------------

$if ($MPI)

  if (ku < 0) then
    k = ntaubot + ku + 1
    f(1) = abot(i , j , k)
    f(2) = abot(i1, j , k)
    f(3) = abot(i , j1, k)
    f(4) = abot(i1, j1, k)
  else if (ku > nz) then
    k = ku - nz
    f(1) = atop(i , j , k)
    f(2) = atop(i1, j , k)
    f(3) = atop(i , j1, k)
    f(4) = atop(i1, j1, k)
  else
    k = ku
    f(1) = a(i , j , k)
    f(2) = a(i1, j , k)
    f(3) = a(i , j1, k)
    f(4) = a(i1, j1, k)
  end if

  if (ku1 < 0) then
    k1 = nvelbot + ku1 + 1
    f(5) = abot(i , j , k1)
    f(6) = abot(i1, j , k1)
    f(7) = abot(i , j1, k1)
    f(8) = abot(i1, j1, k1)
  else if (ku1 > nz) then
    k1 = ku1 - nz
    f(5) = atop(i , j , k1)
    f(6) = atop(i1, j , k1)
    f(7) = atop(i , j1, k1)
    f(8) = atop(i1, j1, k1)
  else
    k1 = ku1
    f(5) = a(i , j , k1)
    f(6) = a(i1, j , k1)
    f(7) = a(i , j1, k1)
    f(8) = a(i1, j1, k1)
  end if

$else

  f(1) = a(i , j , ku )
  f(2) = a(i1, j , ku )
  f(3) = a(i , j1, ku )
  f(4) = a(i1, j1, ku )
  f(5) = a(i , j , ku1)
  f(6) = a(i1, j , ku1)
  f(7) = a(i , j1, ku1)
  f(8) = a(i1, j1, ku1)

$endif

end subroutine fill_f

!!!!!!!!!!!!!!!!!!!!!!!!!!!!!!!!!!!!!!!!!!!!!!!!!!!!!!!!!!!!!!!!!!!!!!
end subroutine interp_tij_u

!!!!!!!!!!!!!!!!!!!!!!!!!!!!!!!!!!!!!!!!!!!!!!!!!!!!!!!!!!!!!!!!!!!!!!
subroutine interp_tij_w (x, txz_x, tyz_x)
use sim_param, only : txz, tyz
use functions, only : cell_indx
use grid_defs, only : grid !autowrap_i, autowrap_j
use messages

implicit none

real (rp), intent (in) :: x(nd)

real (rp), intent (out) :: txz_x, tyz_x

character (*), parameter :: sub_name = mod_name // '.interp_tij_w'

integer :: i, j, k
integer :: i1, j1, k1
integer :: kw, kw1

integer, pointer, dimension(:) :: autowrap_i, autowrap_j

real (rp) :: s
real (rp) :: x1, x2, x3
real (rp) :: w(8)
real (rp) :: f(8)

real (rp) :: xmod(nd) ! Spatial location of autowrapped point

nullify(autowrap_i, autowrap_j)

$if($VERBOSE)
call enter_sub( sub_name )
$endif

autowrap_i => grid % autowrap_i
autowrap_j => grid % autowrap_j

!---------------------------------------------------------------------
xmod=x ! Initialize
xmod(1)=modulo(x(1),L_x) ! Ensures i is located in the domain
xmod(2)=modulo(x(2),L_y) ! Ensures j is located in the domain

!--calculate indices
!i = floor (xmod(1) / dx + 1._rp)
!j = floor (xmod(2) / dy + 1._rp)
i = autowrap_i( cell_indx('i', dx, xmod(1)) )
j = autowrap_j( cell_indx('j', dy, xmod(2)) )

s = 1._rp
kw = floor (xmod(3) / dz + s)

if ((i < 1) .or. (i > nx)) then
  call error (sub_name, 'i out of range, i =', i)
end if

if ((j < 1) .or. (j > ny)) then
  call error (sub_name, 'j out of range, j =', j)
end if

!--need to bounds check kw
if ( coord == 0 ) then
  if (kw < 1) call error (sub_name, 'kw out of range, kw =', kw)
else
  if (kw < -ntaubot) call error (sub_name,                       &
                                 'out of range, (kw, kwmin) =',  &
                                 (/ kw, -ntaubot /))
end if

$if ($MPI)
  if (coord == nproc-1) then
    if (kw > nz - 1) call error (sub_name, 'kw out of range, kw =', kw)
  else
    if (kw > nz + ntautop - 1) call error (sub_name,                     &
                                         'out of range (kw, kwmax) =', &
                                         (/ kw, nz + ntautop - 1 /)) 
  endif
$else
  if (kw > nz - 1) call error (sub_name, 'kw out of range, kw =', kw)
$endif

!--try to handle boundaries nicely for the +1 indices

!i1 = modulo (i, nx) + 1
!j1 = modulo (j, ny) + 1
i1 = autowrap_i( i + 1 )
j1 = autowrap_j( j + 1 )

kw1 = kw + 1

!--calculate interpolation weights
x1 = modulo (xmod(1), dx) / dx
x2 = modulo (xmod(2), dy) / dy
x3 = xmod(3) / dz - (floor (xmod(3) / dz + s) - s)

w(1) = (1._rp - x1) * (1._rp - x2) * (1._rp - x3)
w(2) = (    x1    ) * (1._rp - x2) * (1._rp - x3)
w(3) = (1._rp - x1) * (    x2    ) * (1._rp - x3)
w(4) = (    x1    ) * (    x2    ) * (1._rp - x3)
w(5) = (1._rp - x1) * (1._rp - x2) * (    x3    )
w(6) = (    x1    ) * (1._rp - x2) * (    x3    )
w(7) = (1._rp - x1) * (    x2    ) * (    x3    )
w(8) = (    x1    ) * (    x2    ) * (    x3    )

call fill_f (txzbot, txztop, txz)

txz_x = w(1) * f(1) + w(2) * f(2) + w(3) * f(3) + w(4) * f(4) +  &
        w(5) * f(5) + w(6) * f(6) + w(7) * f(7) + w(8) * f(8)

call fill_f (tyzbot, tyztop, tyz)

tyz_x = w(1) * f(1) + w(2) * f(2) + w(3) * f(3) + w(4) * f(4) +  &
        w(5) * f(5) + w(6) * f(6) + w(7) * f(7) + w(8) * f(8)

nullify(autowrap_i, autowrap_j)

$if($VERBOSE)
call exit_sub( sub_name )
$endif

!**********************************************************************
contains
!**********************************************************************

!**********************************************************************
subroutine fill_f (abot, atop, a)
!**********************************************************************
use param, only: lbz
implicit none

real (rp), intent (in) :: abot(ld, ny, ntaubot)
real (rp), intent (in) :: atop(ld, ny, ntautop)
real (rp), intent (in) :: a(ld, ny, lbz:nz)  !--since tij are lbz:nz

!---------------------------------------------------------------------

$if ($MPI)

  if (kw < 0) then
    k = ntaubot + kw + 1
    f(1) = abot(i , j , k)
    f(2) = abot(i1, j , k)
    f(3) = abot(i , j1, k)
    f(4) = abot(i1, j1, k)
  else if (kw > nz) then
    k = kw - nz
    f(1) = atop(i , j , k)
    f(2) = atop(i1, j , k)
    f(3) = atop(i , j1, k)
    f(4) = atop(i1, j1, k)
  else
    k = kw
    f(1) = a(i , j , k)
    f(2) = a(i1, j , k)
    f(3) = a(i , j1, k)
    f(4) = a(i1, j1, k)
  end if

  if (kw1 < 0) then
    k1 = nvelbot + kw1 + 1
    f(5) = abot(i , j , k1)
    f(6) = abot(i1, j , k1)
    f(7) = abot(i , j1, k1)
    f(8) = abot(i1, j1, k1)
  else if (kw1 > nz) then
    k1 = kw1 - nz
    f(5) = atop(i , j , k1)
    f(6) = atop(i1, j , k1)
    f(7) = atop(i , j1, k1)
    f(8) = atop(i1, j1, k1)
  else
    k1 = kw1
    f(5) = a(i , j , k1)
    f(6) = a(i1, j , k1)
    f(7) = a(i , j1, k1)
    f(8) = a(i1, j1, k1)
  end if

$else

  f(1) = a(i , j , kw )
  f(2) = a(i1, j , kw )
  f(3) = a(i , j1, kw )
  f(4) = a(i1, j1, kw )
  f(5) = a(i , j , kw1)
  f(6) = a(i1, j , kw1)
  f(7) = a(i , j1, kw1)
  f(8) = a(i1, j1, kw1)

$endif

end subroutine fill_f

end subroutine interp_tij_w


!**********************************************************************
subroutine interp_phi (x, phi_x)
!**********************************************************************
!
!--performs tri-linear interpolation to obtain phi at point x
!--assumes phi is on u-nodes
!
use functions, only : cell_indx
use grid_defs, only : grid !autowrap_i, autowrap_j
use messages
implicit none

real (rp), intent (in) :: x(nd)
real (rp), intent (out) :: phi_x

character (*), parameter :: sub_name = mod_name // '.interp_phi'

integer :: i, j, k, ku
integer :: i1, j1, k1, ku1

integer, pointer, dimension(:) :: autowrap_i, autowrap_j

real (rp) :: x1, x2, x3
real (rp) :: w(8), f(8)

real (rp) :: xmod(nd) ! Spatial location of autowrapped point

nullify(autowrap_i, autowrap_j)

$if($VERBOSE)
call enter_sub( sub_name )
$endif

autowrap_i => grid % autowrap_i
autowrap_j => grid % autowrap_j

!---------------------------------------------------------------------
xmod=x ! Initialize
xmod(1)=modulo(x(1),L_x) ! Ensures i is located in the domain
xmod(2)=modulo(x(2),L_y) ! Ensures j is located in the domain

!--calculate indices
!i = floor (xmod(1) / dx + 1._rp)
!j = floor (xmod(2) / dy + 1._rp)
i = autowrap_i( cell_indx( 'i', dx, xmod(1) ) )
j = autowrap_j( cell_indx( 'j', dy, xmod(2) ) )

ku = floor (xmod(3) / dz + 0.5_rp) !--assumes phi on u-nodes

!--need to bounds check i, j, ku, kw
if ((i < 1) .or. (i > nx)) then
  write (msg, *) 'i out of range', n_l,            &
                 '(i, j, ku) = ', i, j, ku, n_l,   &
                 'x = ', x
  call error (sub_name, msg)
end if

if ((j < 1) .or. (j > ny)) then
  write (msg, *) 'j out of range', n_l,            &
                 '(i, j, ku) = ', i, j, ku, n_l,   &
                 'x = ', x
  call error (sub_name, msg)
end if

!--need to bounds check ku
!--non-MPI has 0-sized nphibot, nphitop
if ( coord == 0 ) then
  if (ku < 1) call error (sub_name, 'ku out of range, ku =', ku)
else
  if (ku < -nphibot) call error (sub_name,                     &
                                 'out of range, (ku, kumin) =',  &
                                 (/ ku, -nphibot /))
end if

$if ($MPI)
  if (coord == nproc-1) then
    if (ku > nz - 1) call error (sub_name, 'ku out of range, ku =', ku)
  else
    !--(-1) needed since we will use ku + 1 below!!!!
    if (ku > nz + nphitop - 1) call error (sub_name,                      &
                                         'out of range (ku, kumax) =',  &
                                         (/ ku, nz + nphitop - 1 /))
  endif
$else
  if (ku > nz - 1) call error (sub_name, 'ku out of range, ku =', ku)
$endif

!--try to handle boundaries nicely for the +1 indices
!i1 = modulo (i, nx) + 1
!j1 = modulo (j, ny) + 1
i1 = autowrap_i( i + 1 )
j1 = autowrap_j( j + 1 )

ku1 = ku + 1

!--calculate interpolation weights
!  Computes fraction of dx,dy,dz that point exists from 
!  starting i,j,k of cell
x1 = modulo (xmod(1), dx) / dx
x2 = modulo (xmod(2), dy) / dy
x3 = xmod(3) / dz - (floor (xmod(3) / dz + 0.5_rp) - 0.5_rp)

w(1) = (1._rp - x1) * (1._rp - x2) * (1._rp - x3)
w(2) = (    x1    ) * (1._rp - x2) * (1._rp - x3)
w(3) = (1._rp - x1) * (    x2    ) * (1._rp - x3)
w(4) = (    x1    ) * (    x2    ) * (1._rp - x3)
w(5) = (1._rp - x1) * (1._rp - x2) * (    x3    )
w(6) = (    x1    ) * (1._rp - x2) * (    x3    )
w(7) = (1._rp - x1) * (    x2    ) * (    x3    )
w(8) = (    x1    ) * (    x2    ) * (    x3    )

!--u-nodes
$if ($MPI)

  if (ku < 0) then
    k = nphibot + ku + 1
    f(1) = phibot(i , j , k)
    f(2) = phibot(i1, j , k)
    f(3) = phibot(i , j1, k)
    f(4) = phibot(i1, j1, k)
  else if (ku > nz) then
    k = ku - nz
    f(1) = phitop(i , j , k)
    f(2) = phitop(i1, j , k)
    f(3) = phitop(i , j1, k)
    f(4) = phitop(i1, j1, k)
  else
    k = ku
    f(1) = phi(i , j , k)
    f(2) = phi(i1, j , k)
    f(3) = phi(i , j1, k)
    f(4) = phi(i1, j1, k)
  end if

  if (ku1 < 0) then
    k1 = nphibot + ku1 + 1
    f(5) = phibot(i , j , k1)
    f(6) = phibot(i1, j , k1)
    f(7) = phibot(i , j1, k1)
    f(8) = phibot(i1, j1, k1)
  else if (ku1 > nz) then
    k1 = ku1 - nz
    f(5) = phitop(i , j , k1)
    f(6) = phitop(i1, j , k1)
    f(7) = phitop(i , j1, k1)
    f(8) = phitop(i1, j1, k1)
  else
    k1 = ku1
    f(5) = phi(i , j , k1)
    f(6) = phi(i1, j , k1)
    f(7) = phi(i , j1, k1)
    f(8) = phi(i1, j1, k1)
  end if

$else

  f(1) = phi(i , j , ku)
  f(2) = phi(i1, j , ku)
  f(3) = phi(i , j1, ku)
  f(4) = phi(i1, j1, ku)
  f(5) = phi(i , j , ku1)
  f(6) = phi(i1, j , ku1)
  f(7) = phi(i , j1, ku1)
  f(8) = phi(i1, j1, ku1)

$endif

phi_x = w(1) * f(1) + w(2) * f(2) + w(3) * f(3) + w(4) * f(4) +  &
        w(5) * f(5) + w(6) * f(6) + w(7) * f(7) + w(8) * f(8)

nullify(autowrap_i, autowrap_j)

$if($VERBOSE)
call exit_sub( sub_name )
$endif

end subroutine interp_phi

!!!!!!!!!!!!!!!!!!!!!!!!!!!!!!!!!!!!!!!!!!!!!!!!!!!!!!!!!!!!!!!!!!!!!!
!--performs tri-linear interpolation to obtain velocity field at point x
!--special care is required near bdrys: watch out for BOGUS!
!--this may be out-of-date with use_log_profile
!--this assumes u, v, w, at k=0, nz are not BOGUS, and are useable
!!!!!!!!!!!!!!!!!!!!!!!!!!!!!!!!!!!!!!!!!!!!!!!!!!!!!!!!!!!!!!!!!!!!!!
subroutine interp_vel (x, vel)
use sim_param, only : u, v, w
use functions, only : cell_indx
use grid_defs, only : grid !autowrap_i, autowrap_j
use messages

implicit none

real (rp), intent (in) :: x(nd)
real (rp), intent (out) :: vel(nd)

character (*), parameter :: sub_name = mod_name // '.interp_vel'

integer :: i, j, k, ku, kw
integer :: i1, j1, k1, ku1, kw1

integer, pointer, dimension(:) :: autowrap_i, autowrap_j

real (rp) :: x1, x2, x3u, x3w
real (rp) :: w1, w2, w3, w4, w5, w6, w7, w8
real (rp) :: f1, f2, f3, f4, f5, f6, f7, f8

real (rp) :: xmod(nd) ! Spatial location of autowrapped point

nullify(autowrap_i, autowrap_j)

$if($VERBOSE)
call enter_sub( sub_name )
$endif

autowrap_i => grid % autowrap_i
autowrap_j => grid % autowrap_j

!---------------------------------------------------------------------
xmod=x ! Initialize
xmod(1)=modulo(x(1),L_x) ! Ensures i is located in the domain
xmod(2)=modulo(x(2),L_y) ! Ensures j is located in the domain

!--calculate indices
!i = floor (xmod(1) / dx + 1._rp)
!j = floor (xmod(2) / dy + 1._rp)
i = autowrap_i( cell_indx( 'i', dx, xmod(1) ) )
j = autowrap_j( cell_indx( 'j', dy, xmod(2) ) )
ku = floor (xmod(3) / dz + 0.5_rp)  !--assumes phi on u-nodes
kw = floor (xmod(3) / dz + 1._rp)

if ((i < 1) .or. (i > nx)) then
  call error (sub_name, 'i out of range, i =', i)
end if

if ((j < 1) .or. (j > ny)) then
  call error (sub_name, 'j out of range, j =', j)
end if

!--need to bounds check ku, kw
if ( coord == 0 ) then
  if (ku < 1) call error (sub_name, 'ku out of range, ku =', ku)
  if (kw < 1) call error (sub_name, 'kw out of range, kw =', kw)
else
  if (ku < -nvelbot) call error (sub_name,                       &
                                 'out of range, (ku, kumin) =',  &
                                 (/ ku, -nvelbot /))
  if (kw < -nvelbot) call error (sub_name,                       &
                                 'out of range, (kw, kwmin) =',  &
                                 (/ kw, -nvelbot /))
end if

$if ($MPI)
  if (coord == nproc-1) then
    if (ku > nz - 1) call error (sub_name, 'ku out of range, ku =', ku)
    if (kw > nz - 1) call error (sub_name, 'kw out of range, kw =', kw)
  else
    if (ku > nz + nveltop - 1) call error (sub_name,                     &
                                         'out of range (ku, kumax) =', &
                                         (/ ku, nz + nveltop - 1 /))
    if (kw > nz + nveltop - 1) call error (sub_name,                      &
                                         'out of range (kw, kwmax) =',  &
                                         (/ kw, nz + nveltop - 1 /))
  endif
$else
  if (ku > nz - 1) call error (sub_name, 'ku out of range, ku =', ku)
  if (kw > nz - 1) call error (sub_name, 'kw out of range, kw =', kw)
$endif

!--try to handle boundaries nicely for the +1 indices
!i1 = modulo (i, nx) + 1
!j1 = modulo (j, ny) + 1
i1 = autowrap_i( i + 1 )
j1 = autowrap_j( j + 1 )

ku1 = ku + 1
kw1 = kw + 1

!--calculate interpolation weights
x1 = modulo (xmod(1), dx) / dx
x2 = modulo (xmod(2), dy) / dy
x3u = xmod(3) / dz - (floor (xmod(3) / dz + 0.5_rp) - 0.5_rp)
x3w = modulo (xmod(3), dz) / dz

w1 = (1._rp - x1) * (1._rp - x2) * (1._rp - x3u)
w2 = (    x1    ) * (1._rp - x2) * (1._rp - x3u)
w3 = (1._rp - x1) * (    x2    ) * (1._rp - x3u)
w4 = (    x1    ) * (    x2    ) * (1._rp - x3u)
w5 = (1._rp - x1) * (1._rp - x2) * (   x3u     )
w6 = (    x1    ) * (1._rp - x2) * (   x3u     )
w7 = (1._rp - x1) * (    x2    ) * (   x3u     )
w8 = (    x1    ) * (    x2    ) * (   x3u     )

!--u-nodes
$if ($MPI)

  if (ku < 0) then
    k = nvelbot + ku + 1
    f1 = ubot(i , j , k)
    f2 = ubot(i1, j , k)
    f3 = ubot(i , j1, k)
    f4 = ubot(i1, j1, k)
  else if (ku > nz) then
    k = ku - nz
    f1 = utop(i , j , k)
    f2 = utop(i1, j , k)
    f3 = utop(i , j1, k)
    f4 = utop(i1, j1, k)
  else
    k = ku
    f1 = u(i , j , k)
    f2 = u(i1, j , k)
    f3 = u(i , j1, k)
    f4 = u(i1, j1, k)
  end if

  if (ku1 < 0) then
    k1 = nvelbot + ku1 + 1
    f5 = ubot(i , j , k1)
    f6 = ubot(i1, j , k1)
    f7 = ubot(i , j1, k1)
    f8 = ubot(i1, j1, k1)
  else if (ku1 > nz) then
    k1 = ku1 - nz
    f5 = utop(i , j , k1)
    f6 = utop(i1, j , k1)
    f7 = utop(i , j1, k1)
    f8 = utop(i1, j1, k1)
  else
    k1 = ku1
    f5 = u(i , j , k1)
    f6 = u(i1, j , k1)
    f7 = u(i , j1, k1)
    f8 = u(i1, j1, k1)
  end if

$else

  f1 = u(i , j , ku)
  f2 = u(i1, j , ku)
  f3 = u(i , j1, ku)
  f4 = u(i1, j1, ku)
  f5 = u(i , j , ku1)
  f6 = u(i1, j , ku1)
  f7 = u(i , j1, ku1)
  f8 = u(i1, j1, ku1)

$endif

vel(1) = w1 * f1 + w2 * f2 + w3 * f3 + w4 * f4 +  &
         w5 * f5 + w6 * f6 + w7 * f7 + w8 * f8

!--u-nodes
$if ($MPI)

  if (ku < 0) then
    k = nvelbot + ku + 1
    f1 = vbot(i , j , k)
    f2 = vbot(i1, j , k)
    f3 = vbot(i , j1, k)
    f4 = vbot(i1, j1, k)
  else if (ku > nz) then
    k = ku - nz
    f1 = vtop(i , j , k)
    f2 = vtop(i1, j , k)
    f3 = vtop(i , j1, k)
    f4 = vtop(i1, j1, k)
  else
    k = ku
    f1 = v(i , j , k)
    f2 = v(i1, j , k)
    f3 = v(i , j1, k)
    f4 = v(i1, j1, k)
  end if

  if (ku1 < 0) then
    k1 = nvelbot + ku1 + 1
    f5 = vbot(i , j , k1)
    f6 = vbot(i1, j , k1)
    f7 = vbot(i , j1, k1)
    f8 = vbot(i1, j1, k1)
  else if (ku1 > nz) then
    k1 = ku1 - nz
    f5 = vtop(i , j , k1)
    f6 = vtop(i1, j , k1)
    f7 = vtop(i , j1, k1)
    f8 = vtop(i1, j1, k1)
  else
    k1 = ku1
    f5 = v(i , j , k1)
    f6 = v(i1, j , k1)
    f7 = v(i , j1, k1)
    f8 = v(i1, j1, k1)
  end if

$else

  f1 = v(i , j , ku )
  f2 = v(i1, j , ku )
  f3 = v(i , j1, ku )
  f4 = v(i1, j1, ku )
  f5 = v(i , j , ku1)
  f6 = v(i1, j , ku1)
  f7 = v(i , j1, ku1)
  f8 = v(i1, j1, ku1)

$endif

vel(2) = w1 * f1 + w2 * f2 + w3 * f3 + w4 * f4 +  &
         w5 * f5 + w6 * f6 + w7 * f7 + w8 * f8

!--weights for w-nodes
w1 = (1._rp - x1) * (1._rp - x2) * (1._rp - x3w)
w2 = (    x1    ) * (1._rp - x2) * (1._rp - x3w)
w3 = (1._rp - x1) * (    x2    ) * (1._rp - x3w)
w4 = (    x1    ) * (    x2    ) * (1._rp - x3w)
w5 = (1._rp - x1) * (1._rp - x2) * (   x3w     )
w6 = (    x1    ) * (1._rp - x2) * (   x3w     )
w7 = (1._rp - x1) * (    x2    ) * (   x3w     )
w8 = (    x1    ) * (    x2    ) * (   x3w     )

!--w-nodes
$if ($MPI)
  if (kw < 0) then
    k = nvelbot + kw + 1
    f1 = wbot(i , j , k)
    f2 = wbot(i1, j , k)
    f3 = wbot(i , j1, k)
    f4 = wbot(i1, j1, k)
  else if (kw > nz) then
    k = kw - nz
    f1 = wtop(i , j , k)
    f2 = wtop(i1, j , k)
    f3 = wtop(i , j1, k)
    f4 = wtop(i1, j1, k)
  else
    k = kw
    f1 = w(i , j , k)
    f2 = w(i1, j , k)
    f3 = w(i , j1, k)
    f4 = w(i1, j1, k)
  end if

  if (kw1 < 0) then
    k1 = nvelbot + kw1 + 1
    f5 = wbot(i , j , k1)
    f6 = wbot(i1, j , k1)
    f7 = wbot(i , j1, k1)
    f8 = wbot(i1, j1, k1)
  else if (kw1 > nz) then
    k1 = kw1 - nz
    f5 = wtop(i , j , k1)
    f6 = wtop(i1, j , k1)
    f7 = wtop(i , j1, k1)
    f8 = wtop(i1, j1, k1)
  else
    k1 = kw1
    f5 = w(i , j , k1)
    f6 = w(i1, j , k1)
    f7 = w(i , j1, k1)
    f8 = w(i1, j1, k1)
  end if

$else

  f1 = w(i , j , kw )
  f2 = w(i1, j , kw )
  f3 = w(i , j1, kw )
  f4 = w(i1, j1, kw )
  f5 = w(i , j , kw1)
  f6 = w(i1, j , kw1)
  f7 = w(i , j1, kw1)
  f8 = w(i1, j1, kw1)

$endif

vel(3) = w1 * f1 + w2 * f2 + w3 * f3 + w4 * f4 +  &
         w5 * f5 + w6 * f6 + w7 * f7 + w8 * f8

nullify(autowrap_i, autowrap_j)

$if($VERBOSE)
call exit_sub( sub_name )
$endif

end subroutine interp_vel

!!!!!!!!!!!!!!!!!!!!!!!!!!!!!!!!!!!!!!!!!!!!!!!!!!!!!!!!!!!!!!!!!!!!!!
!--a driver routine for calling smooth routine with stresses
!!!!!!!!!!!!!!!!!!!!!!!!!!!!!!!!!!!!!!!!!!!!!!!!!!!!!!!!!!!!!!!!!!!!!!
subroutine smooth_tau (phi_c, txx, txy, txz, tyy, tyz, tzz)
use param, only: lbz
implicit none

real (rp), intent (in) :: phi_c

real (rp), intent (in out), dimension (ld, ny, lbz:nz) ::  &
                                 txx, txy, txz, tyy, tyz, tzz

character (*), parameter :: sub_name = mod_name // '.level_set_smooth_tau'

!---------------------------------------------------------------------
$if ($VERBOSE)
call enter_sub (sub_name)
$endif

!if (phi_cutoff_is_set) then
!  phi_c = -phi_cutoff - 10._rp * epsilon (0._rp)
!else
!  call error (sub_name, 'trying to use uninitialized phi_cutoff')
!end if

!phi_c = 0._rp  !--anything with phi < 0 is smoothed
!--experimental
!phi_c = -(filter_size * sqrt (dx**2 + dy**2 + dz**2) +  &
!          10._rp * epsilon (0._rp))

call smooth (phi_c, lbz, txx)
call smooth (phi_c, lbz, txy)
call smooth (phi_c, lbz, txz, node='w')
call smooth (phi_c, lbz, tyy)
call smooth (phi_c, lbz, tyz, node='w')
call smooth (phi_c, lbz, tzz)

$if ($VERBOSE)
call exit_sub (sub_name)
$endif

end subroutine smooth_tau

!!!!!!!!!!!!!!!!!!!!!!!!!!!!!!!!!!!!!!!!!!!!!!!!!!!!!!!!!!!!!!!!!!!!!!
!--basically a driver routine for calling the smooth routine with
!  velocities
!--make sure phi_c is consistent with other bc routines
!--modifies u, v, w.  Be careful.
!!!!!!!!!!!!!!!!!!!!!!!!!!!!!!!!!!!!!!!!!!!!!!!!!!!!!!!!!!!!!!!!!!!!!!
subroutine level_set_smooth_vel (u, v, w)
use param, only: lbz
implicit none

real (rp), intent (in out), dimension (ld, ny, lbz:nz) :: u, v, w

character (*), parameter :: sub_name = mod_name // '.level_set_smooth_vel'

real (rp), parameter :: phi_c = 0._rp !--any pt with phi < 0 is smoothed

!---------------------------------------------------------------------
$if ($VERBOSE)
call enter_sub (sub_name)
$endif

call smooth (phi_c, lbound (u, 3), u)
call smooth (phi_c, lbound (v, 3), v)
call smooth (phi_c, lbound (w, 3), w, node='w')

$if ($VERBOSE)
call exit_sub (sub_name)
$endif

end subroutine level_set_smooth_vel
 
!!!!!!!!!!!!!!!!!!!!!!!!!!!!!!!!!!!!!!!!!!!!!!!!!!!!!!!!!!!!!!!!!!!!!!
!--smoothes in-place, so be careful
!--uses SOR for laplace equation to acheive smoothing
!--only smoothes region phi < phi0
!--Used to NOT work near boundaries (of grid), but does now as
!--autowrapping of points has been added
!!!!!!!!!!!!!!!!!!!!!!!!!!!!!!!!!!!!!!!!!!!!!!!!!!!!!!!!!!!!!!!!!!!!!!
subroutine smooth (phi0, albz, a, node)
use grid_defs, only : grid !autowrap_i, autowrap_j
implicit none

real (rp), intent (in) :: phi0
integer, intent (in) :: albz
real (rp), intent (in out) :: a(ld, ny, albz:nz)
character (*), intent (in), optional :: node  !--'u' or 'w'

character (*), parameter :: sub_name = mod_name // '.smooth'

! Moved to level_set_base (renamed to smooth_mode )
!character (*), parameter :: mode = 'xy'  !--'xy', '3d'

integer, parameter :: niter = 5  !--number of SOR iterations

real (rp), parameter :: omega = 1.5_rp  !--SOR parameter

integer :: i, j, k
integer :: s  !--shift for u/w node selection
integer :: nnbr  !--number of neighbors
integer :: iter
integer :: kmin, kmax

integer, pointer, dimension(:) :: autowrap_i, autowrap_j

real (rp) :: phi1
real (rp) :: update

! For autowrapping points: im1 = i-1, ip1 = i+1, etc.
integer :: im1, ip1, jm1, jp1

!---------------------------------------------------------------------
nullify(autowrap_i, autowrap_j)

$if ($VERBOSE)
call enter_sub (sub_name)
$endif

autowrap_i => grid % autowrap_i
autowrap_j => grid % autowrap_j

if (present (node)) then

  select case (node)
    case ('u'); s = 0
    case ('w'); s = 1
    case default; call error (sub_name, 'invalid node =' // node)
  end select

else

  s = 0  !--u-node by default (assumes phi is on u-node)

end if

select case (smooth_mode)
  case ('xy')
    kmin = 1
    kmax = nz
  case ('3d')
    kmin = 2  !--this is not MPI-enabled
    kmax = nz - 1
    $if($MPI)
    call error (sub_name, 'smooth_mode 3d not MPI compliant')
    $endif
  case default
    call error (sub_name, 'invalid smooth_mode =' // smooth_mode)
end select

do iter = 1, niter
  
  do k = kmin, kmax
    do j = 1, ny
      do i = 1, nx

        if ( (coord == 0) .and. (k == s) ) then
          !--avoid phi(0)
          phi1 = phi(i, j, k)
        else
          phi1 = 0.5_rp * (phi(i, j, k) + phi(i, j, k - s))
        end if

        if (phi1 < phi0) then  !--note its less than

          !  Autowrap boundary points
          im1 = autowrap_i(i-1)
          ip1 = autowrap_i(i+1)
          jm1 = autowrap_j(j-1)
          jp1 = autowrap_j(j+1)

          select case (smooth_mode)
            case ('xy')
              nnbr = 4
              update = (a(im1, j, k) + a(ip1, j, k) +     &
                        a(i, jm1, k) + a(i, jp1, k)) / nnbr
            case ('3d')
              nnbr = 6
              update = (a(im1, j, k) + a(ip1, j, k) +     &
                        a(i, jm1, k) + a(i, jp1, k) +     &
                        a(i, j, k-1) + a(i, j, k+1)) / nnbr
            case default
              call error (sub_name, 'invalid smooth_mode =' // smooth_mode)
          end select

          a(i, j, k) = (1._rp - omega) * a(i, j, k) + omega * update 

        end if

      end do
    end do
  end do

end do

nullify(autowrap_i, autowrap_j)

$if ($VERBOSE)
call exit_sub (sub_name)
$endif

end subroutine smooth

!!!!!!!!!!!!!!!!!!!!!!!!!!!!!!!!!!!!!!!!!!!!!!!!!!!!!!!!!!!!!!!!!!!!!!
!--Computes the normalized forces times the frontal area. The
!  normalization is based on the planar averaged inlet velocity.
!--Computes for all x, y, z components
!!!!!!!!!!!!!!!!!!!!!!!!!!!!!!!!!!!!!!!!!!!!!!!!!!!!!!!!!!!!!!!!!!!!!!
<<<<<<< HEAD
subroutine level_set_global_CA ()
=======
>>>>>>> ef52a804
use param, only : jt_total, dt, L_y, L_z
use sim_param, only : fx, fy, fz
use sim_param, only : u
implicit none

include 'tecryte.h'

character (*), parameter :: sub_name = mod_name // '.level_set_global_CA'
character (*), parameter :: fCA_out = path // 'output/global_CA.dat'

integer, parameter :: lun = 99  !--keep open between calls

logical, parameter :: DEBUG = .false.

logical, save :: file_init = .false.
logical :: opn, exst

real (rp) :: Uinf   !--velocity scale used in calculation of CA
real (rp) :: CxA, CyA, CzA ! Normalized for coefficients times frontal area
real (rp) :: f_Cx, f_Cy, f_Cz      !--drag and lift forces
real (rp) :: f_Cx_global, f_Cy_global, f_Cz_global, Uinf_global

!---------------------------------------------------------------------

if (modulo (jt_total, global_CA_nskip) /= 0) return  !--do nothing

f_Cx = -sum (fx(1:nx, :, 1:nz-1)) * dx * dy * dz
     !--(-) since want force ON object
     !--dx*dy*dz is since force is per cell (unit volume)
     !--may want to restrict this sum to points with phi < 0.
f_Cy = -sum (fy(1:nx, :, 1:nz-1)) * dx * dy * dz
! Note fz is on the w-grid but since this is a volume integral over
! entire domain storage locations shouldn't matter
f_Cz = -sum (fz(1:nx, :, 1:nz-1)) * dx * dy * dz

Uinf = sum (u(1, :, 1:nz-1)) / (ny * (nz - 1))  !--measure at inflow plane

$if ($MPI)

  !--accumulate at coord 0
  call mpi_reduce (f_Cx, f_Cx_global, 1, MPI_RPREC, MPI_SUM,  &
                   rank_of_coord(0), comm, ierr)
  call mpi_reduce (f_Cy, f_Cy_global, 1, MPI_RPREC, MPI_SUM,  &
                   rank_of_coord(0), comm, ierr)
  call mpi_reduce (f_Cz, f_Cz_global, 1, MPI_RPREC, MPI_SUM,  &
                   rank_of_coord(0), comm, ierr)
  call mpi_reduce (Uinf, Uinf_global, 1, MPI_RPREC, MPI_SUM,  &
                   rank_of_coord(0), comm, ierr)

  if (coord == 0) Uinf_global = Uinf_global / nproc

$else

  f_Cx_global = f_Cx
  f_Cy_global = f_Cy
  f_Cz_global = f_Cz
  Uinf_global = Uinf

$endif

$if($MPI)
if( coord == 0 ) then
$endif 

  CxA = f_Cx_global / (0.5_rp * Uinf_global**2)
  CyA = f_Cy_global / (0.5_rp * Uinf_global**2)
  CzA = f_Cz_global / (0.5_rp * Uinf_global**2)

  if( .not. file_init ) then

    inquire (file=fCA_out, exist=exst, opened=opn)

    !  Check that output is not already opened
    if (opn) call error (sub_name, 'unit', lun, ' is already open')

    if( .not. exst ) call write_tecplot_header_xyline(fCA_out, 'rewind', '"t", "CxA", "fx", "CyA", "fy", "CzA", "fz", "Uinf"')

    file_init = .true.

  endif

  call write_real_data(fCA_out, 'append', 'formatted', 8, &
    (/ total_time, CxA, f_Cx_global, CyA, f_Cy_global, CzA, f_Cz_global, Uinf_global /))

  $if ($DEBUG)
  if (DEBUG) call mesg (sub_name, 'jt_total =', jt_total)
  $endif

$if($MPI)
end if
$endif

end subroutine level_set_global_CA



!!!!!!!!!!!!!!!!!!!!!!!!!!!!!!!!!!!!!!!!!!!!!!!!!!!!!!!!!!!!!!!!!!!!!!
subroutine level_set_Cs (delta)
use param, only : vonK, Co, dx, dy, dz, nx, ny, nz, n => wall_damp_exp 
use sgs_param, only : Cs_opt2
implicit none

real (rp), intent (in) :: delta

character (*), parameter :: sub_name = mod_name // '.level_set_Cs'

integer :: jx, jy, jz
integer :: jz_min
integer :: node

logical, save :: initialized = .false.

real (rp) :: dmin, z
real (rp) :: phi_tmp

!----------------------------------------------------------------------
$if ($VERBOSE)
call enter_sub (sub_name)
$endif

if (.not. initialized) then

  if (coord == 0) then

    jz = 1

    !--u-node at jz = 1
    do jy = 1, ny
      do jx = 1, nx

        if (lbc_mom == 0) then
           ! Stress free
           dmin = phi(jx, jy, jz)

        else

           z = (jz - 0.5_rp) * dz
           dmin = min (phi(jx, jy, jz), z)
          
        end if

        !--sorry, this splitting is ugly
        Cs_opt2(jx, jy, jz) = ( Co**(-n) + (delta / vonK / (dmin + zo_level_set))**n  &
                              )**(-2._rp / n)

      end do
    end do
        
    jz_min = 2
    
  else

    jz_min = 1

  end if

  !--w-nodes
  do jz = jz_min, nz
    do jy = 1, ny
      do jx = 1, nx

        if (lbc_mom == 0) then
           ! Stress free
           dmin = 0.5_rp * (phi(jx, jy, jz) + phi(jx, jy, jz - 1))
                           !--MPI: requires phi(k=0)

        else  !--also take wall into account

          $if ($MPI)
            z = (coord * (nz - 1) + jz - 1) * dz
          $else
            z = (jz - 1) * dz
          $endif
          
          phi_tmp = 0.5_rp * (phi(jx, jy, jz) + phi(jx, jy, jz - 1))
                              !--MPI: requires phi(k=0)
          
          dmin = min (phi_tmp, z)  !--min distance to surface

        end if
      
        !--sorry, this splitting is ugly
        Cs_opt2(jx, jy, jz) = ( Co**(-n) + (delta / vonK / (dmin + zo_level_set))**n  &
                              )**(-2._rp / n)

      end do
    end do
  end do

  initialized = .true.

end if

$if ($VERBOSE)
call exit_sub (sub_name)
$endif

end subroutine level_set_Cs

!!!!!!!!!!!!!!!!!!!!!!!!!!!!!!!!!!!!!!!!!!!!!!!!!!!!!!!!!!!!!!!!!!!!!!
!--this routine communicates extra the boundary info required for
!  the boundary conditions
!--the thickness of the extra layers is variable, b/c the BCs may
!  change
!--this routine only needed when using MPI
!--this routine is now ridiculously expensive due to all the MPI calls
!!!!!!!!!!!!!!!!!!!!!!!!!!!!!!!!!!!!!!!!!!!!!!!!!!!!!!!!!!!!!!!!!!!!!!
$if ($MPI)
subroutine mpi_sync ()
use sim_param, only : u, v, w, txx, txy, txz, tyy, tyz, tzz
implicit none

character (*), parameter :: sub_name = mod_name // '.mpi_sync'

integer, parameter :: tag = 1000

integer :: datasize
integer :: kstart

logical, save :: phi_synced = .false.

!---------------------------------------------------------------------
$if ($VERBOSE)
call enter_sub (sub_name)
$endif

!--this logic MUST match that in level_set_BC
if (.not. use_log_profile) then

  if (use_extrap_tau_log) then

    !<extrap_tau_log is used>
    call error (sub_name, 'not implemented for use_extrap_tau_log')
    
  else
  
    !--interp_tau: needs sync of u, v, w

    !--this assumes u, v, w already hold 0:nz (bottom 1:nz)
    !--send data down (goes into "top" of process below)
    !--start of send data is k=2, since the corresponds to nz+1 at the
    !  process below the current one
    datasize = ld * ny * nveltop
    kstart = 2
    call mpi_sendrecv (u(1, 1, kstart), datasize, MPI_RPREC, down, tag+1,  &
                       utop(1, 1, 1), datasize, MPI_RPREC, up, tag+1,      &
                       comm, status, ierr)
    call mpi_sendrecv (v(1, 1, kstart), datasize, MPI_RPREC, down, tag+2,  &
                       vtop(1, 1, 1), datasize, MPI_RPREC, up, tag+2,      &
                       comm, status, ierr)
    call mpi_sendrecv (w(1, 1, kstart), datasize, MPI_RPREC, down, tag+3,  &
                       wtop(1, 1, 1), datasize, MPI_RPREC, up, tag+3,      &
                       comm, status, ierr)

    !--send data up (goes into "bottom" of process above)
    !--start of send data is k = nz - 1 - nvelbot, which corresponds to
    !  -nvelbot at the process above the current one
    datasize = ld * ny * nvelbot
    kstart = nz - 1 - nvelbot
    call mpi_sendrecv (u(1, 1, kstart), datasize, MPI_RPREC, up, tag+4,  &
                       ubot(1, 1, 1), datasize, MPI_RPREC, down, tag+4,  &
                       comm, status, ierr)
    call mpi_sendrecv (v(1, 1, kstart), datasize, MPI_RPREC, up, tag+5,  &
                       vbot(1, 1, 1), datasize, MPI_RPREC, down, tag+5,  &
                       comm, status, ierr)
    call mpi_sendrecv (w(1, 1, kstart), datasize, MPI_RPREC, up, tag+6,  &
                       wbot(1, 1, 1), datasize, MPI_RPREC, down, tag+6,  &
                       comm, status, ierr)

    if (use_extrap_tau_simple) then
      !--extrap_tau_simple: needs sync of tij, and phi too (I think)
      !--phi only needs to be "sync"ed once at first call

      if (.not. phi_synced) then

        !--this assumes phi is valid 0:nz
        !--make sure this is consistent with level_set_init

        datasize = ld * ny * nphitop
        kstart = 2
        call mpi_sendrecv (phi(1, 1, kstart), datasize, MPI_RPREC, down,  &
                           tag+7,                                         &
                           phitop(1, 1, 1), datasize, MPI_RPREC, up,      &
                           tag+7, comm, status, ierr)

        datasize = ld * ny * nphibot
        kstart = nz - 1 - nphibot
        call mpi_sendrecv (phi(1, 1, kstart), datasize, MPI_RPREC, up,  &
                           tag+8,                                       &
                           phibot(1, 1, 1), datasize, MPI_RPREC, down,  &
                           tag+8, comm, status, ierr)

      end if

      call mpi_sync_tau ()

    else
      !<extrap_tau>
      call error (sub_name, 'not implemented for use with extrap_tau')
    end if

  end if
  
end if

$if ($VERBOSE)
call exit_sub (sub_name)
$endif

end subroutine mpi_sync
$endif

!!!!!!!!!!!!!!!!!!!!!!!!!!!!!!!!!!!!!!!!!!!!!!!!!!!!!!!!!!!!!!!!!!!!!!
$if ($MPI)
subroutine mpi_sync_tau ()
use sim_param, only : txx, txy, txz, tyy, tyz, tzz
use mpi_defs, only : mpi_sync_real_array, MPI_SYNC_DOWNUP
implicit none

character (*), parameter :: sub_name = mod_name // '.mpi_sync_tau'

integer, parameter :: tag = 1400

integer :: datasize
integer :: kstart

!---------------------------------------------------------------------

!--tij only valid 1:nz-1
!--first step synchronize tij to make is valid at 0:nz

!--send 1 level down to nz
! call mpi_sendrecv (txx(1, 1, 1), ld*ny, MPI_RPREC, down, tag+51,  &
!                    txx(1, 1, nz), ld*ny, MPI_RPREC, up, tag+51,   &
!                    comm, status, ierr)
! call mpi_sendrecv (txy(1, 1, 1), ld*ny, MPI_RPREC, down, tag+52,  &
!                    txy(1, 1, nz), ld*ny, MPI_RPREC, up, tag+52,   &
!                    comm, status, ierr)
! call mpi_sendrecv (txz(1, 1, 1), ld*ny, MPI_RPREC, down, tag+53,  &
!                    txz(1, 1, nz), ld*ny, MPI_RPREC, up, tag+53,   &
!                    comm, status, ierr)
! call mpi_sendrecv (tyy(1, 1, 1), ld*ny, MPI_RPREC, down, tag+54,  &
!                    tyy(1, 1, nz), ld*ny, MPI_RPREC, up, tag+54,   &
!                    comm, status, ierr)
! call mpi_sendrecv (tyz(1, 1, 1), ld*ny, MPI_RPREC, down, tag+55,  &
!                    tyz(1, 1, nz), ld*ny, MPI_RPREC, up, tag+55,   &
!                    comm, status, ierr)
! call mpi_sendrecv (tzz(1, 1, 1), ld*ny, MPI_RPREC, down, tag+56,  &
!                          tzz(1, 1, nz), ld*ny, MPI_RPREC, up, tag+56,   &
!                          comm, status, ierr)

! !--send nz-1 level up to 0 level
! call mpi_sendrecv (txx(1, 1, nz-1), ld*ny, MPI_RPREC, up, tag+61,  &
!                    txx(1, 1, 0), ld*ny, MPI_RPREC, down, tag+61,   &
!                    comm, status, ierr)
! call mpi_sendrecv (txy(1, 1, nz-1), ld*ny, MPI_RPREC, up, tag+62,  &
!                    txy(1, 1, 0), ld*ny, MPI_RPREC, down, tag+62,   &
!                    comm, status, ierr)
! call mpi_sendrecv (txz(1, 1, nz-1), ld*ny, MPI_RPREC, up, tag+63,  &
!                    txz(1, 1, 0), ld*ny, MPI_RPREC, down, tag+63,   &
!                    comm, status, ierr)
! call mpi_sendrecv (tyy(1, 1, nz-1), ld*ny, MPI_RPREC, up, tag+64,  &
!                    tyy(1, 1, 0), ld*ny, MPI_RPREC, down, tag+64,   &
!                    comm, status, ierr)
! call mpi_sendrecv (tyz(1, 1, nz-1), ld*ny, MPI_RPREC, up, tag+65,  &
!                    tyz(1, 1, 0), ld*ny, MPI_RPREC, down, tag+65,   &
!                    comm, status, ierr)
! call mpi_sendrecv (tzz(1, 1, nz-1), ld*ny, MPI_RPREC, up, tag+66,  &
!                    tzz(1, 1, 0), ld*ny, MPI_RPREC, down, tag+66,   &
!                    comm, status, ierr)

call mpi_sync_real_array( txx, 0, MPI_SYNC_DOWNUP )
call mpi_sync_real_array( txy, 0, MPI_SYNC_DOWNUP )
call mpi_sync_real_array( txz, 0, MPI_SYNC_DOWNUP )
call mpi_sync_real_array( tyy, 0, MPI_SYNC_DOWNUP )
call mpi_sync_real_array( tyz, 0, MPI_SYNC_DOWNUP )
call mpi_sync_real_array( tzz, 0, MPI_SYNC_DOWNUP )

!--at this point, tij 0:nz are valid (1:nz at bottom, 0:nz-1 at top)

!--this assumes tij already hold 0:nz
datasize = ld * ny * ntautop
kstart = 2
call mpi_sendrecv (txx(1, 1, kstart), datasize, MPI_RPREC, down, tag+9,  &
                   txxtop(1, 1, 1), datasize, MPI_RPREC, up, tag+9,      &
                   comm, status, ierr)
call mpi_sendrecv (txy(1, 1, kstart), datasize, MPI_RPREC, down,  &
                   tag+10,                                        &
                   txytop(1, 1, 1), datasize, MPI_RPREC, up,      &
                   tag+10, comm, status, ierr)
call mpi_sendrecv (txz(1, 1, kstart), datasize, MPI_RPREC, down,  &
                   tag+11,                                        &
                   txztop(1, 1, 1), datasize, MPI_RPREC, up,      &
                   tag+11, comm, status, ierr)
call mpi_sendrecv (tyy(1, 1, kstart), datasize, MPI_RPREC, down,  &
                   tag+12,                                        &
                   tyytop(1, 1, 1), datasize, MPI_RPREC, up,      &
                   tag+12, comm, status, ierr)
call mpi_sendrecv (tyz(1, 1, kstart), datasize, MPI_RPREC, down,  &
                   tag+13,                                        &
                   tyztop(1, 1, 1), datasize, MPI_RPREC, up,      &
                   tag+13, comm, status, ierr)
call mpi_sendrecv (tzz(1, 1, kstart), datasize, MPI_RPREC, down,  &
                   tag+14,                                        &
                   tzztop(1, 1, 1), datasize, MPI_RPREC, up,      &
                   tag+14, comm, status, ierr)

datasize = ld * ny * ntaubot
kstart = nz - 1 - ntaubot
call mpi_sendrecv (txx(1, 1, kstart), datasize, MPI_RPREC, up,  &
                   tag+15,                                      &
                   txxbot(1, 1, 1), datasize, MPI_RPREC, down,  &
                   tag+15, comm, status, ierr)
call mpi_sendrecv (txy(1, 1, kstart), datasize, MPI_RPREC, up,  &
                   tag+16,                                      &
                   txybot(1, 1, 1), datasize, MPI_RPREC, down,  &
                   tag+16, comm, status, ierr)
call mpi_sendrecv (txz(1, 1, kstart), datasize, MPI_RPREC, up,  &
                   tag+17,                                      &
                   txzbot(1, 1, 1), datasize, MPI_RPREC, down,  &
                   tag+17, comm, status, ierr)
call mpi_sendrecv (tyy(1, 1, kstart), datasize, MPI_RPREC, up,  &
                   tag+18,                                      &
                   tyybot(1, 1, 1), datasize, MPI_RPREC, down,  &
                   tag+18, comm, status, ierr)
call mpi_sendrecv (tyz(1, 1, kstart), datasize, MPI_RPREC, up,  &
                   tag+19,                                      &
                   tyzbot(1, 1, 1), datasize, MPI_RPREC, down,  &
                   tag+19, comm, status, ierr)
call mpi_sendrecv (tzz(1, 1, kstart), datasize, MPI_RPREC, up,  &
                   tag+20,                                      &
                   tzzbot(1, 1, 1), datasize, MPI_RPREC, down,  &
                   tag+20, comm, status, ierr)

end subroutine mpi_sync_tau
$endif

!!!!!!!!!!!!!!!!!!!!!!!!!!!!!!!!!!!!!!!!!!!!!!!!!!!!!!!!!!!!!!!!!!!!!!
!--when this is called from sgs_stag:
!  * tij are valid at 1:nz-1 only
!  * u, v, w, are valid at 0:nz (bottom has only 1:nz)
!--upon exit: tij are valid 1:nz-1 only
!!!!!!!!!!!!!!!!!!!!!!!!!!!!!!!!!!!!!!!!!!!!!!!!!!!!!!!!!!!!!!!!!!!!!!
subroutine level_set_BC ()
use sim_param, only : txx, txy, txz, tyy, tyz, tzz
implicit none

character (*), parameter :: sub_name = mod_name // '.level_set_BC'

$if ($DEBUG)
logical, parameter :: DEBUG = .false.
$endif

!---------------------------------------------------------------------
$if ($VERBOSE)
call enter_sub (sub_name)
$endif

$if ($MPI)
  call mpi_sync ()
$endif

!--set the phi_cutoff:  all the BC routines should rely on this
if (.not. phi_cutoff_is_set) then

  phi_cutoff = filter_size * 1.1_rp * dx
  !phi_cutoff = filter_size * sqrt (dx**2 + dy**2 + dz**2)
  phi_cutoff_is_set = .true.

end if

if (.not. phi_0_is_set) then

  phi_0 = -100._rp * epsilon (1._rp)
  !phi_0 = 0._rp
  phi_0_is_set = .true.

end if

if (.not. use_log_profile) then  !--skip this if enforce log profile directly

  if (use_extrap_tau_log) then

    call extrap_tau_log ()

  else
  
    $if ($DEBUG)
    if (DEBUG) then
      call DEBUG_write (txx(:, :, 1:nz), 'level_set_BC.a.txx')
      call DEBUG_write (txy(:, :, 1:nz), 'level_set_BC.a.txy')
      call DEBUG_write (txz(:, :, 1:nz), 'level_set_BC.a.txz')
      call DEBUG_write (tyy(:, :, 1:nz), 'level_set_BC.a.tyy')
      call DEBUG_write (tyz(:, :, 1:nz), 'level_set_BC.a.tyz')
      call DEBUG_write (tzz(:, :, 1:nz), 'level_set_BC.a.tzz')
    end if
    $endif

    call interp_tau ()

    $if ($DEBUG)
    if (DEBUG) then
      call DEBUG_write (txx(:, :, 1:nz), 'level_set_BC.b.txx')
      call DEBUG_write (txy(:, :, 1:nz), 'level_set_BC.b.txy')
      call DEBUG_write (txz(:, :, 1:nz), 'level_set_BC.b.txz')
      call DEBUG_write (tyy(:, :, 1:nz), 'level_set_BC.b.tyy')
      call DEBUG_write (tyz(:, :, 1:nz), 'level_set_BC.b.tyz')
      call DEBUG_write (tzz(:, :, 1:nz), 'level_set_BC.b.tzz')
    end if
    $endif
    if (use_extrap_tau_simple) then
      call extrap_tau_simple ()
    else
      call extrap_tau ()
    end if

    $if ($DEBUG)
    if (DEBUG) then
      call DEBUG_write (txx(:, :, 1:nz), 'level_set_BC.c.txx')
      call DEBUG_write (txy(:, :, 1:nz), 'level_set_BC.c.txy')
      call DEBUG_write (txz(:, :, 1:nz), 'level_set_BC.c.txz')
      call DEBUG_write (tyy(:, :, 1:nz), 'level_set_BC.c.tyy')
      call DEBUG_write (tyz(:, :, 1:nz), 'level_set_BC.c.tyz')
      call DEBUG_write (tzz(:, :, 1:nz), 'level_set_BC.c.tzz')
    end if 
    $endif

  end if

end if

if (use_smooth_tau) then
  !--phi_cutoff is set at start of this routine, so no need to check is_set
  call smooth_tau (-phi_cutoff, txx, txy, txz, tyy, tyz, tzz)

  $if ($DEBUG)
  if (DEBUG) then
    call DEBUG_write (txx(:, :, 1:nz), 'level_set_BC.d.txx')
    call DEBUG_write (txy(:, :, 1:nz), 'level_set_BC.d.txy')
    call DEBUG_write (txz(:, :, 1:nz), 'level_set_BC.d.txz')
    call DEBUG_write (tyy(:, :, 1:nz), 'level_set_BC.d.tyy')
    call DEBUG_write (tyz(:, :, 1:nz), 'level_set_BC.d.tyz')
    call DEBUG_write (tzz(:, :, 1:nz), 'level_set_BC.d.tzz')
  end if
  $endif

end if

$if ($VERBOSE)
call exit_sub (sub_name)
$endif

end subroutine level_set_BC

!!!!!!!!!!!!!!!!!!!!!!!!!!!!!!!!!!!!!!!!!!!!!!!!!!!!!!!!!!!!!!!!!!!!!!
!--now, we also need to do extrapolation passes for dead/solid nodes
!!!!!!!!!!!!!!!!!!!!!!!!!!!!!!!!!!!!!!!!!!!!!!!!!!!!!!!!!!!!!!!!!!!!!!
subroutine extrap_tau ()
use param, only : path
use sim_param, only : txx, txy, txz, tyy, tyz, tzz
implicit none

character (*), parameter :: sub_name = mod_name // '.extrap_tau'

character (*), parameter :: fmt1 = '(4(i0,1x))'
integer, parameter :: lun1 = 1

$if ($DEBUG)
logical, parameter :: DEBUG = .false.
$endif
!real (rp), parameter :: phi_0 = 0._rp * zo_level_set  !--should be consistent with interp

integer :: i, j, k, m, id
integer :: counter, nlist
integer :: d_2(3)
integer :: pt(nd), s(nd)
integer :: indx(nd, 7), list(nd, 7)
integer :: nxi(nd)

$if ($DEBUG)
logical, save :: first_call = .true.
$endif

real (rp) :: phi_c, phiw, phiw_m
real (rp) :: sphi
real (rp) :: normw(nd)

!---------------------------------------------------------------------
$if ($VERBOSE)
call enter_sub (sub_name)
$endif

if (phi_cutoff_is_set) then
  phi_c = phi_cutoff
else
  call error (sub_name, 'trying to use uninitialized phi_cutoff')
end if

if (.not. phi_0_is_set) then
  call error (sub_name, 'trying to use uninitialized phi_0')
end if

nxi = (/ nx, ny, nz /)

$if ($DEBUG)
if (DEBUG) then
  if (first_call) then
    open (lun1, file=path // 'level_set_extrap-u.dat')
    write (lun1, *) 'variables = "i" "j" "k" "nlist"'
    write (lun1, *) 'zone, f=point, i=', nx-2, ', j=', ny-2, ', k=', nz-2
  end if
end if
$endif
!--u-nodes
do k = 2, nz-1
  do j = 2, ny-1
    do i = 2, nx-1

      $if ($DEBUG)
      if (DEBUG .and. first_call) nlist = 0
      $endif

      if ((phi(i, j, k) < phi_0) .and. (phi(i, j, k) >= -phi_c)) then

        pt = (/ i, j, k /)

        !--try to locate three closest fluid nodes and fit plane
        s = nint (sign (1._rp, norm(:, i, j, k)))
        counter = 0
        list = iBOGUS  !--set to bogus value

        do m = 1, 7  !--7 other corners apart from this one

          d_2(1) = modulo (m, 2)  !--this is easier than bit routines
          d_2(2) = modulo (m/2, 2)
          d_2(3) = modulo (m/4, 2)

          indx(:, m) = pt + d_2 * s

          do id = 1, nd
            if ( (indx(id, m) < 1) .or. (indx(id, m) > nxi(id)) ) then
              write (msg, '(3(a,i0),a)') 'indx(', id, ',', m, ')=',     &
                                         indx(id, m), ' is out of bounds'
              call error (sub_name, msg)
            end if
          end do

          sphi = sign (1._rp, phi(indx(1, m), indx(2, m), indx(3, m)))

          if (sphi > 0._rp) then
            counter = counter + 1
            list(:, counter) = indx(:, m)  !--store positive-phi points
          end if
          
        end do

        nlist = counter

        !if ((counter > 0) .and. (counter < 3)) then
        !  !--try to find more points
        !  
        !end do
       
        !--stress extrapolation
        select case (nlist)
          case (0)

            !--do nothing

          case (1)

            !--copy stress
            txx(i, j, k) = txx(list(1, 1), list(2, 1), list(3, 1))
            txy(i, j, k) = txy(list(1, 1), list(2, 1), list(3, 1))
            tyy(i, j, k) = tyy(list(1, 1), list(2, 1), list(3, 1))
            
          case (2)

            !--should try to find more fluid points, this is only "for now"
            txx(i, j, k) = (txx(list(1, 1), list(2, 1), list(3, 1)) +      &
                            txx(list(1, 2), list(2, 2), list(3, 2))) / 2._rp
            txy(i, j, k) = (txy(list(1, 1), list(2, 1), list(3, 1)) +      &
                            txy(list(1, 2), list(2, 2), list(3, 2))) / 2._rp
            tyy(i, j, k) = (tyy(list(1, 1), list(2, 1), list(3, 1)) +      &
                            tyy(list(1, 2), list(2, 2), list(3, 2))) / 2._rp
            tzz(i, j, k) = (tzz(list(1, 1), list(2, 1), list(3, 1)) +      &
                            tzz(list(1, 2), list(2, 2), list(3, 2))) / 2._rp

          case (3:7)

            call fit3 (pt, nlist, list, txx) 
            call fit3 (pt, nlist, list, txy)
            call fit3 (pt, nlist, list, tyy)
            call fit3 (pt, nlist, list, tzz)
            
          case default
            call error (sub_name, 'invalid counter value')
        end select

      end if
 
      $if ($DEBUG)
      if (DEBUG .and. first_call) then
        write (lun1, fmt1) i, j, k, nlist
      end if
      $endif

    end do
  end do
end do

$if ($DEBUG)
if (DEBUG .and. first_call) then
  close (lun1)
  open (lun1, file=path // 'level_set_extrap-w.dat')
  write (lun1, *) 'variables = "i" "j" "k" "nlist"'
  write (lun1, *) 'zone, f=point, i=', nx-2, ', j=', ny-2, ', k=', nz-2
end if
$endif

$if ($DEBUG)
if (DEBUG) call mesg (sub_name, 'done extrapolation (u)')
$endif

!--w-nodes
do k = 2, nz-1
  do j = 2, ny-1
    do i = 2, nx-1

      $if ($DEBUG)
      if (DEBUG .and. first_call) nlist = 0
      $endif
      phiw = (phi(i, j, k) + phi(i, j, k-1)) / 2._rp
      
      if ((phiw < phi_0) .and. (phiw >= -phi_c)) then

        pt = (/ i, j, k /)

        !--try to locate three closest fluid nodes and fit plane
        normw = (norm(:, i, j, k) + norm(:, i, j, k-1)) / 2._rp
        normw = normw / mag (normw)
        
        s = nint (sign (1._rp, normw))
        counter = 0
        list = -1  !--set to bogus value

        do m = 1, 7  !--7 other corners apart from this one

          d_2(1) = modulo (m, 2)  !--this is easier than bit routines
          d_2(2) = modulo (m/2, 2)
          d_2(3) = modulo (m/4, 2)

          indx(:, m) = pt + d_2 * s

          phiw_m = (phi(indx(1, m), indx(2, m), indx(3, m)) +       &
                    phi(indx(1, m), indx(2, m), indx(3, m)-1)) / 2._rp
          sphi = sign (1._rp, phiw_m)

          if (sphi > 0._rp) then
            counter = counter + 1
            list(:, counter) = indx(:, m)  !--store positive-phi points
          end if
          
        end do

        nlist = counter

        !if ((counter > 0) .and. (counter < 3)) then
        !  !--try to find more points
        !  
        !end do
       
        !--stress extrapolation
        select case (nlist)
          case (0)

            !--do nothing

          case (1)

            !--copy stress
            txz(i, j, k) = txz(list(1, 1), list(2, 1), list(3, 1))
            tyz(i, j, k) = tyz(list(1, 1), list(2, 1), list(3, 1))
            
          case (2)

            !--should try to find more fluid points, this is only "for now"
            txz(i, j, k) = (txz(list(1, 1), list(2, 1), list(3, 1)) +      &
                            txz(list(1, 2), list(2, 2), list(3, 2))) / 2._rp
            tyz(i, j, k) = (tyz(list(1, 1), list(2, 1), list(3, 1)) +      &
                            tyz(list(1, 2), list(2, 2), list(3, 2))) / 2._rp

          case (3:7)

            call fit3 (pt, nlist, list, txz) 
            call fit3 (pt, nlist, list, tyz)
            
          case default
            call error (sub_name, 'invalid counter value')
        end select
       
      end if
      
      $if ($DEBUG)
      if (DEBUG .and. first_call) then
        write (lun1, fmt1) i, j, k, nlist
      end if
      $endif
    end do
  end do
end do

$if ($DEBUG)
if (DEBUG) call mesg (sub_name, 'done extrapolation (w)')
$endif

$if ($DEBUG)
if (DEBUG .and. first_call) then
  close (lun1)
  first_call = .false.
end if
$endif

$if ($VERBOSE)
call exit_sub (sub_name)
$endif

end subroutine extrap_tau

!!!!!!!!!!!!!!!!!!!!!!!!!!!!!!!!!!!!!!!!!!!!!!!!!!!!!!!!!!!!!!!!!!!!!!
subroutine interp_tau ()
use param, only : path
use param, only : jt_total  !--in addition to stuff above
use sim_param, only : u, v, w, txx, txy, txz, tyy, tyz, tzz,             &
                      dudx, dudy, dudz, dvdx, dvdy, dvdz, dwdx, dwdy, dwdz
implicit none

character (*), parameter :: sub_name = mod_name // '.interp_tau'
character (*), parameter :: fprefix = path // 'output/interp_tau.'
character (*), parameter :: fmta3r = '(a,3(es12.5,1x))'
character (*), parameter :: fmta3i = '(a,3(i0,1x))'

integer, parameter :: noutput = 200
integer, parameter :: lun = 1

!logical, parameter :: DEBUG = .false.
logical, parameter :: use_output = .false.

real (rp), parameter :: eps = 100._rp * epsilon (0._rp)
!real (rp), parameter :: phi_0 = 0._rp * zo_level_set  !--this is adjustable

character (128) :: fname

integer :: i, j, k
integer :: kmin, kmax
!--experiment for skipping un
!integer, save :: imn = 1, imx = nx, jmn = 1, jmx = ny
integer :: imn, imx, jmn, jmx
integer :: imn_used, imx_used, jmn_used, jmx_used

logical :: output
logical :: exst, opn

real (rp) :: kappa
real (rp) :: phi_c, phix
real (rp) :: tau
real (rp) :: n_hat(nd)
real (rp) :: vel(nd), vel_t(nd)
real (rp) :: x_hat(nd), y_hat(nd), z_hat(nd)
real (rp) :: x(nd), xv(nd)

!---------------------------------------------------------------------
$if ($VERBOSE)
call enter_sub (sub_name)
$endif

! Set default values
imn = 1
imx = nx
jmn = 1
jmx = ny

if (use_output) then

  if (modulo (jt_total, noutput) == 0) then

    output = .true.

    write (fname, '(a,i6.6,a)') trim (fprefix), jt_total, '.dat'

    inquire (unit=lun, exist=exst, opened=opn)

    if (exst .and. (.not. opn)) then
      open (lun, file=fname)
    else
      call error (sub_name, 'problem opening file')
    end if

  else
    output = .false.
  end if

else

  output = .false.

end if

if (phi_cutoff_is_set) then
  phi_c = phi_cutoff
else
  call error (sub_name, 'trying to use uninitialized phi_cutoff')
end if

if (.not. phi_0_is_set) then
  call error (sub_name, 'trying to use uninitialized phi_0')
end if

if (output) then
  write (lun, *) 'phi_c = ', phi_c
  write (lun, *) 'phi_0 = ', phi_0
end if

kappa = vonk

!--initial values for _used variables
imn_used = nx
imx_used = 1
jmn_used = ny
jmx_used = 1

if (output) write (lun, *) 'u-node pass'

!--u-node pass
do k = 1, nz-1
  do j = jmn, jmx
    do i = imn, imx

      phix = phi(i, j, k)

      if ((phix >= phi_0) .and. (phix <= phi_c)) then

        imn_used = min (imn_used, i)
        imx_used = max (imx_used, i)
        jmn_used = min (jmn_used, j)
        jmx_used = max (jmx_used, j)

        x = (/ (i - 1) * dx, (j - 1) * dy, (k - 0.5_rp) * dz /)

        n_hat = norm(:, i, j, k)

        !--make sure norm is well-defined
        if (mag (n_hat) < eps) then
          write (msg, *) 'n_hat has 0 magnitude (u) at ',              &
                         (/ i, j, k /), ' [coord =', coord, ']', n_l,  &
                         'n_hat = ', n_hat
          call error (sub_name, msg)
        end if

        if (physBC) then

          !--determine velocity vector at point with phi ~ phi_c
          xv = x + n_hat * (phi_c - phix)

          call interp_vel (xv, vel)

        else
        
          !--determine velocity vector here: beware w may include solid pt
          vel = (/ u(i, j, k), v(i, j, k),               &
                   0.5_rp * (w(i, j, k) + w(i, j, k+1)) /)

        end if
        
        vel_t = vel - dot_product (vel, n_hat) * n_hat  !--tangential part

        if (mag (vel_t) < eps) then
          
          txx(i, j, k) = 0._rp
          txy(i, j, k) = 0._rp
          tyy(i, j, k) = 0._rp
          tzz(i, j, k) = 0._rp
            
        else
         
          !--local coordinate system
          x_hat = vel_t / mag (vel_t)
          y_hat = cross_product (n_hat, x_hat)
          z_hat = n_hat

          if (physBC) then
            tau = -(kappa * mag (vel_t) / log (1._rp + phi_c / zo_level_set))**2
          else
            tau = -(kappa * mag (vel_t) / log (1._rp + phix / zo_level_set))**2
          end if

          !--special case: only nonzero t_{i'j'} is t_{1'3'} & t_{3'1'}
          txx(i, j, k) = (x_hat(1) * z_hat(1) + z_hat(1) * x_hat(1)) * tau
          txy(i, j, k) = (x_hat(1) * z_hat(2) + z_hat(1) * x_hat(2)) * tau
          tyy(i, j, k) = (x_hat(2) * z_hat(2) + z_hat(2) * x_hat(2)) * tau
          tzz(i, j, k) = (x_hat(3) * z_hat(3) + z_hat(3) * x_hat(3)) * tau

          if (use_modify_dutdn) then
            $if ($MPI)
              call error (sub_name, 'modify_dutdn not MPI-enabled')
            $else
              call modify_dutdn (i, j, k, tau, phix, x_hat, y_hat, z_hat)
            $endif
          end if

        end if

        if (output) then
          write (lun, fmta3i) 'i, j, k = ', i, j, k
          write (lun, *) 'phix = ', phix
          write (lun, fmta3r) 'x = ', x
          write (lun, fmta3r) 'n_hat = ', n_hat
          if (physBC) write (lun, fmta3r) 'xv = ', xv
          write (lun, fmta3r) 'u,v,w @ i  , j  , k : ', u(i, j, k),  &
                              v(i, j, k), w(i, j, k)
          write (lun, fmta3r) 'u,v,w @ i+1, j  , k : ', u(i+1, j, k),  &
                              v(i+1, j, k), w(i+1, j, k)
          write (lun, fmta3r) 'u,v,w @ i-1, j  , k : ', u(i-1, j, k),  &
                              v(i-1, j, k), w(i-1, j, k)
          write (lun, fmta3r) 'u,v,w @ i  , j+1, k : ', u(i, j+1, k),  &
                              v(i, j+1, k), w(i, j+1, k)
          write (lun, fmta3r) 'u,v,w @ i  , j-1, k : ', u(i, j-1, k),  &
                              v(i, j-1, k), w(i, j-1, k)
          write (lun, fmta3r) 'vel = ', vel
          write (lun, fmta3r) 'vel_t = ', vel_t
          if (mag (vel_t) < eps) then
            write (lun, '(a)') 'mag (vel_t) < eps branch taken'
          else
            write (lun, fmta3r) 'x_hat = ', x_hat
            write (lun, fmta3r) 'y_hat = ', y_hat
            write (lun, fmta3r) 'z_hat = ', z_hat
            write (lun, *) 'tau = ', tau
            write (lun, *) 'txx = ', txx(i, j, k)
            write (lun, *) 'txy = ', txy(i, j, k)
            write (lun, *) 'tyy = ', tyy(i, j, k)
            write (lun, *) 'tzz = ', tzz(i, j, k)
            if (use_modify_dutdn) then
              write (lun, *) 'dudx = ', dudx(i, j, k)
              write (lun, *) 'dudy = ', dudy(i, j, k)
              write (lun, *) 'dudz = ', dudz(i, j, k)
              write (lun, *) 'dvdx = ', dvdx(i, j, k)
              write (lun, *) 'dvdy = ', dvdy(i, j, k)
              write (lun, *) 'dvdz = ', dvdz(i, j, k)
              write (lun, *) 'dwdx = ', dwdx(i, j, k)
              write (lun, *) 'dwdy = ', dwdy(i, j, k)
              write (lun, *) 'dwdz = ', dwdz(i, j, k)
            end if
          end if

        end if

      end if

    end do
  end do
end do

$if ($DEBUG)
if (DEBUG) call mesg (sub_name, 'done interpolation (u)')
$endif

if (output) write (lun, *) 'w-node pass'

!--w-node pass

! For all processors
kmax = nz - 1

if (coord == 0) then
  kmin = 2
else
  kmin = 1
end if

do k = kmin, kmax
  do j = jmn, jmx
    do i = imn, imx

      phix = 0.5_rp * (phi(i, j, k) + phi(i, j, k-1)) !--put phi on w-node

      if ((phix >= phi_0) .and. (phix <= phi_c)) then

        imn_used = min (imn_used, i)
        imx_used = max (imx_used, i)
        jmn_used = min (jmn_used, j)
        jmx_used = max (jmx_used, j)

        x = (/ (i - 1) * dx, (j - 1) * dy, (k - 1) * dz /)
        
        !--make sure norms are well defined
        if ((mag (norm(:, i, j, k)) < eps) .or.  &
            (mag (norm(:, i, j, k-1)) < eps)) then
          write (msg, *) 'norm has 0 magnitude (w)', n_l,  &
                         '(i,j,k) =', i, j, k,       n_l,  &
                         'coord =', coord,           n_l,  &
                         'x =', x
          call error (sub_name, msg)
        end if

        !--interpolate norm to w-nodes
        n_hat = 0.5_rp * (norm(:, i, j, k) + norm(:, i, j, k-1))
        n_hat = n_hat / mag (n_hat)

        if (physBC) then
        
          !--determine velocity vector at point with phi ~ phi_c
          xv = x + n_hat * (phi_c - phix)

          call interp_vel (xv, vel)

        else

          !--get velocity at w-node
          vel = (/ 0.5_rp * (u(i, j, k) + u(i, j, k-1)),             &
                   0.5_rp * (v(i, j, k) + v(i, j, k-1)), w(i, j, k) /)

        end if

        vel_t = vel - dot_product (vel, n_hat) * n_hat

        if (mag (vel_t) < eps) then

          txz(i, j, k) = 0._rp
          tyz(i, j, k) = 0._rp
          
        else

          x_hat = vel_t / mag (vel_t)
          y_hat = cross_product (n_hat, x_hat)
          z_hat = n_hat

          if (physBC) then
            tau = -(kappa * mag (vel_t) / log (1._rp + phi_c / zo_level_set))**2
          else
            tau = -(kappa * mag (vel_t) / log (1._rp + phix / zo_level_set))**2
          end if
          
          txz(i, j, k) = (x_hat(1) * z_hat(3) + z_hat(1) * x_hat(3)) * tau
          tyz(i, j, k) = (x_hat(2) * z_hat(3) + z_hat(2) * x_hat(3)) * tau
          
          if (use_modify_dutdn) then
            $if ($MPI)
              call error (sub_name, 'modify_dutdn not MPI enabled')
            $else
              call modify_dutdn (i, j, k, tau, phix, x_hat, y_hat, z_hat, 'w')
            $endif
          end if

        end if

        if (output) then
          write (lun, fmta3i) 'i, j, k = ', i, j, k
          write (lun, *) 'phix = ', phix
          write (lun, fmta3r) 'x = ', x
          write (lun, fmta3r) 'n_hat = ', n_hat
          if (physBC) write (lun, fmta3r) 'xv = ', xv
          write (lun, fmta3r) 'u,v,w @ i  , j  , k : ', u(i, j, k),  &
                              v(i, j, k), w(i, j, k)
          write (lun, fmta3r) 'u,v,w @ i+1, j  , k : ', u(i+1, j, k),  &
                              v(i+1, j, k), w(i+1, j, k)
          write (lun, fmta3r) 'u,v,w @ i-1, j  , k : ', u(i-1, j, k),  &
                              v(i-1, j, k), w(i-1, j, k)
          write (lun, fmta3r) 'u,v,w @ i  , j+1, k : ', u(i, j+1, k),  &
                              v(i, j+1, k), w(i, j+1, k)
          write (lun, fmta3r) 'u,v,w @ i  , j-1, k : ', u(i, j-1, k),  &
                              v(i, j-1, k), w(i, j-1, k)
          write (lun, fmta3r) 'vel = ', vel
          write (lun, fmta3r) 'vel_t = ', vel_t
          if (mag (vel_t) < eps) then
            write (lun, '(a)') 'mag (vel_t) < eps branch taken'
          else
            write (lun, fmta3r) 'x_hat = ', x_hat
            write (lun, fmta3r) 'y_hat = ', y_hat
            write (lun, fmta3r) 'z_hat = ', z_hat
            write (lun, *) 'tau = ', tau
            write (lun, *) 'txz = ', txz(i, j, k)
            write (lun, *) 'tyz = ', tyz(i, j, k)
            if (use_modify_dutdn) then
              write (lun, *) 'dudx = ', dudx(i, j, k)
              write (lun, *) 'dudy = ', dudy(i, j, k)
              write (lun, *) 'dudz = ', dudz(i, j, k)
              write (lun, *) 'dvdx = ', dvdx(i, j, k)
              write (lun, *) 'dvdy = ', dvdy(i, j, k)
              write (lun, *) 'dvdz = ', dvdz(i, j, k)
              write (lun, *) 'dwdx = ', dwdx(i, j, k)
              write (lun, *) 'dwdy = ', dwdy(i, j, k)
              write (lun, *) 'dwdz = ', dwdz(i, j, k)
            end if
          end if
        end if

      end if

    end do
  end do
end do

!--to be used at next time step
imn = imn_used
imx = imx_used
jmn = jmn_used
jmx = jmx_used

if (output) then
  write (lun, *) ' '
  close (lun)
end if

$if ($MPI)
  !--resync tij, since we have altered it (this is annoying)
  call mpi_sync_tau ()
$endif

$if ($VERBOSE)
call exit_sub (sub_name)
$endif

end subroutine interp_tau

!!!!!!!!!!!!!!!!!!!!!!!!!!!!!!!!!!!!!!!!!!!!!!!!!!!!!!!!!!!!!!!!!!!!!!
!--nl must be 3 or larger here
!!!!!!!!!!!!!!!!!!!!!!!!!!!!!!!!!!!!!!!!!!!!!!!!!!!!!!!!!!!!!!!!!!!!!!
subroutine fit3 (p, nl, l, t)
use linear_simple, only : solve_linear
implicit none

integer, intent (in) :: p(nd)
integer, intent (in) :: nl
integer, intent (in) :: l(nd, nl)
real (rp), intent (in out) :: t(ld, ny, nz)

character (*), parameter :: sub_name = mod_name // '.fit3'

$if ($DEBUG)
logical, parameter :: DEBUG = .false.
$endif

integer :: counter
integer :: m, q
integer :: l_plane (nd, 3)  !--list that contains our 3 points for plane
integer :: indx(nd-1, 3)
integer :: dir, d

logical :: failed

real (rp) :: tmp
real (rp) :: A(3, 3), coeff(3), t_known(3)
real (rp) :: dxi(nd-1)

!---------------------------------------------------------------------
$if ($VERBOSE)
call enter_sub (sub_name)
$endif
if (nl < 3) call error (sub_name, 'nl should be >= 3')

counter = 0
dir = -1

do d = 1, nd

  counter = 0
  
  do m = 1, nl
    if (l(d, m) == p(d)) counter = counter + 1
  end do
  
  if (counter >= 3) then
    dir = d
    exit  !--d-loop
  end if
  
end do

!--experiment
!failed = .true.

if (dir == -1) then
  failed = .true.
else
  failed = .false.
end if

if (.not. failed) then

  !--fill l_plane
  l_plane = iBOGUS
  q = 0
  do m = 1, nl
  
    if (l(dir, m) == p(dir)) then

      q = q + 1
      l_plane(:, q) = l(:, m)

      if (q == 3) exit

     end if
  end do

  !--need to exclude dir from the calculation now
  dxi = pack ((/ dx, dy, dz /), mask=(/ 1, 2, 3 /) /= dir)

  do q = 1, 3
    indx(:, q) = pack (l_plane(:, q) - p(:), mask=(/ 1, 2, 3 /) /= dir)
    t_known(q) = t(l_plane(1, q), l_plane(2, q), l_plane(3, q))
  end do

  !--setup 3x3 matrix problem of the form
  !  / 1 x1 y1 \ / a \   / t_known(1) \
  !  | 1 x2 y2 | | b | = | t_known(2) |
  !  \ 1 x3 y3 / \ c /   \ t_known(3) /
  A(:, 1) = 1._rp
  A(:, 2) = indx(1, :) * dxi(1)  !--coords relative to p
  A(:, 3) = indx(2, :) * dxi(2)  !--coords relative to p

  call solve_linear (A, t_known, coeff)

  $if ($DEBUG)
  if (DEBUG) then
    if (coeff(1) > 1.e7_rp) then
      call mesg (sub_name, 'A(1, :) =', A(1, :))
      call mesg (sub_name, 'A(2, :) =', A(2, :))
      call mesg (sub_name, 'A(3, :) =', A(3, :))
      call mesg (sub_name, 't_known =', t_known)
      call mesg (sub_name, 'coeff =', coeff)
      call error (sub_name, 'coeff(1) too big')
    end if
  end if
  $endif

  !--we only need coeff(1)
  t(p(1), p(2), p(3)) = coeff(1)
  
else  !--just average all the points, for now

  tmp = 0._rp

  do m = 1, nl
    tmp = tmp + t(l(1, m), l(2, m), l(3, m))
  end do

  tmp = tmp / m
  
  t(p(1), p(2), p(3)) = tmp

end if

$if ($DEBUG)
if (DEBUG) call mesg (sub_name, 't(p) =', t(p(1), p(2), p(3)))
$endif

$if ($VERBOSE)
call exit_sub (sub_name)
$endif

end subroutine fit3

!**********************************************************************
subroutine level_set_forcing ()
!**********************************************************************
! 
! Set fx, fy, fz at 1:nz-1
!
use param, only : tadv1, dt, BOGUS, dx  !--in addition to param vars above
use sim_param
use sim_param, only : fx, fy, fz

implicit none

character (*), parameter :: sub_name = mod_name // '.level_set_forcing'

$if ($DEBUG)
logical, parameter :: DEBUG = .false.
$endif

integer :: i, j, k
integer :: k_min

real (rp) :: Rx, Ry, Rz

!---------------------------------------------------------------------
$if ($VERBOSE)
call enter_sub (sub_name)
$endif

!--this is experimental
if (vel_BC) then
  if (use_enforce_un) call enforce_un ()
  if (use_log_profile) call enforce_log_profile ()
end if

if (coord == 0) then

  k = 1
  do j = 1, ny
    do i = 1, nx

      call level_set_force_xy()

      !--no w-node part here: the velocity should be zero b/c of BCs

    end do
  end do

  k_min = 2

else

  k_min = 1

end if

do k = k_min, nz - 1
  do j = 1, ny
    do i = 1, nx

      call level_set_force_xy()
      call level_set_force_z()

    end do
  end do
end do

fx(:, :, nz) = BOGUS
fy(:, :, nz) = BOGUS

!Setting 0 at physical top boundary
$if($MPI)
  if( coord == nproc - 1 ) then
    fz(:, :, nz) = 0._rprec
  else
    fz(:, :, nz) = BOGUS
  endif
$else
  fz(:,:,nz) = 0._rprec
$endif

$if ($DEBUG)
if (DEBUG) then
  call DEBUG_write (u(:, :, 1:nz), 'level_set_forcing.u')
  call DEBUG_write (v(:, :, 1:nz), 'level_set_forcing.v')
  call DEBUG_write (w(:, :, 1:nz), 'level_set_forcing.w')
  call DEBUG_write (fx(:, :, 1:nz), 'level_set_forcing.fx')
  call DEBUG_write (fy(:, :, 1:nz), 'level_set_forcing.fy')
  call DEBUG_write (fz(:, :, 1:nz), 'level_set_forcing.fz')
end if
$endif

$if ($VERBOSE)
call exit_sub (sub_name)
$endif

return

contains

!++++++++++++++++++++++++++++++++++++++++++++++++++++++++++++++++++++++
subroutine level_set_force_xy()
!++++++++++++++++++++++++++++++++++++++++++++++++++++++++++++++++++++++
implicit none

if (phi(i, j, k) <= 0._rp) then  !--uv-nodes
  
  Rx = -tadv1 * dpdx(i, j, k)
  Ry = -tadv1 * dpdy(i, j, k)        
  fx(i, j, k) = (-u(i, j, k)/dt - Rx) 
  fy(i, j, k) = (-v(i, j, k)/dt - Ry)


else if (vel_BC) then
       
  ! forces after pressure update
  Rx = -tadv1 * dpdx(i, j, k)
  Ry = -tadv1 * dpdy(i, j, k)

  if (udes(i, j, k) < huge (1._rp) / 2) then
    fx(i, j, k) = ((udes(i, j, k) - u(i, j, k)) / dt - Rx)
  end if

  if (vdes(i, j, k) < huge (1._rp) / 2) then
    fy(i, j, k) = ((vdes(i, j, k) - v(i, j, k)) / dt - Ry)
  end if

end if

return
end subroutine level_set_force_xy

!++++++++++++++++++++++++++++++++++++++++++++++++++++++++++++++++++++++
subroutine level_set_force_z()
!++++++++++++++++++++++++++++++++++++++++++++++++++++++++++++++++++++++
implicit none

! Original FV
if (phi(i,j,k) + phi(i,j,k-1) <= 0._rp) then  !--w-nodes

  Rz = -tadv1 * dpdz(i, j, k)
  fz(i, j, k) = (-w(i, j, k)/dt - Rz)

else if (vel_BC) then

  Rz = -tadv1 * dpdz(i, j, k)

  if (wdes(i, j, k) < huge (1._rp) / 2._rp) then
    fz(i, j, k) = ((wdes(i, j, k) - w(i, j, k)) / dt - Rz)
  end if

end if

return
end subroutine level_set_force_z

end subroutine level_set_forcing

!!!!!!!!!!!!!!!!!!!!!!!!!!!!!!!!!!!!!!!!!!!!!!!!!!!!!!!!!!!!!!!!!!!!!!
!--calculated centered differences, excetp 1-sided differences at top and
!--bottom edges
!--this assumes f(:, :, nz) is valid
!--will insert BOGUS at nz-level, unless its the top process
!!!!!!!!!!!!!!!!!!!!!!!!!!!!!!!!!!!!!!!!!!!!!!!!!!!!!!!!!!!!!!!!!!!!!!
real(rp) function safe_cd (i, j, k, d, f)
use param, only : dx, dy, dz, lbz  !--in addition to those above
use grid_defs, only : grid ! autowrap_i, autowrap_j
implicit none

integer, intent (in) :: i, j, k
integer, intent (in) :: d  !--d is dimension to difference along
real (rp), intent (in) :: f(ld, ny, lbz:nz)

character (*), parameter :: sub_name = mod_name // '.safe_cd'

integer :: n

integer, pointer, dimension(:) :: autowrap_i, autowrap_j

real (rp) :: delta

nullify( autowrap_i, autowrap_j )

autowrap_i => grid % autowrap_i  
autowrap_j => grid % autowrap_j

!---------------------------------------------------------------------

select case (d)
  case (1)
    delta = dx

    !  Commented (JSG)
    !n = nx
    !if (i == 1) then

    !  safe_cd = ( f(i + 1, j, k) - f(i, j, k) ) / delta

    !else if (i == n) then

    !  safe_cd = ( f(i, j, k) - f(i - 1, j, k) ) / delta

    !else

    !  safe_cd = ( f(i + 1, j, k) - f(i - 1, j, k) ) / (2._rp * delta)

    !end if

    !  Using autowrap to take care of edges
    safe_cd = ( f(autowrap_i(i + 1), j, k) - f(autowrap_i(i - 1), j, k) ) / (2._rp * delta)
    
  case (2)
 
    delta = dy
    !  Commented (JSG)
    ! n = ny
    !if (j == 1) then

    !  safe_cd = ( f(i, j + 1, k) - f(i, j, k) ) / delta

    !else if (j == n) then

    !  safe_cd = ( f(i, j, k) - f(i, j - 1, k) ) / delta

    !else

    !  safe_cd = ( f(i, j + 1, k) - f(i, j - 1, k) ) /  (2._rp * delta)

    !end if

    !  Using autowrap to take care of edges
    safe_cd = ( f(i, autowrap_j(j + 1), k) - f(i, autowrap_j(j - 1), k) ) /  (2._rp * delta)

  case (3)
    n = nz
    delta = dz

    if ( (coord == 0) .and. (k == 1) ) then

      safe_cd = ( f(i, j, k + 1) - f(i, j, k) ) / delta

    else if (k == n) then  !--this should not happen anymore
                           !--this routine only called with 1:nz-1
      call error (sub_name, 'called with k == nz')
      !$if ($MPI)
      !  if (coord == nproc-1) then
      !    safe_cd = ( f(i, j, k) - f(i, j, k - 1) ) / delta
      !  else
      !    safe_cd = BOGUS
      !  endif
      !$else
      !    safe_cd = ( f(i, j, k) - f(i, j, k - 1) ) / delta
      !$endif

    else

      safe_cd = ( f(i, j, k + 1) - f(i, j, k - 1) ) / (2._rp * delta)

    end if

  case default
    call error (sub_name, 'invalid d =', d)
end select

nullify( autowrap_i, autowrap_j )

end function safe_cd

!!!!!!!!!!!!!!!!!!!!!!!!!!!!!!!!!!!!!!!!!!!!!!!!!!!!!!!!!!!!!!!!!!!!!!
!--try 1-sided derivatives to estimate normal
!--to be used when safe_cd gives indeterminate results
!--ierr < 0 upon failure to calc normal
!!!!!!!!!!!!!!!!!!!!!!!!!!!!!!!!!!!!!!!!!!!!!!!!!!!!!!!!!!!!!!!!!!!!!!
subroutine fix_norm (i, j, k, eps, ntmp, ierr)
implicit none

integer :: i, j, k
real (rp), intent (in) :: eps
real (rp), intent (out) :: ntmp(nd)
integer, intent (out), optional :: ierr !--error code: < 0 upon failure

character (*), parameter :: sub_name = mod_name // '.fix_norm'

integer :: i1, j1, k1
integer :: ii, jj, kk

!---------------------------------------------------------------------

if (present (ierr)) ierr = 0

do k1 = 1, -1, -2

  !if (coord == 0) then
  !  if ((k1 == -1) .and. (k == 1)) exit  !--same as cycle here
  !end if

  do j1 = 1, -1, -2
    do i1 = 1, -1, -2

      ii = i + i1
      jj = j + j1
      kk = k + k1

      if ((ii < 1) .or. (ii > nx) .or. (jj < 1) .or. (jj > ny) .or.  &
          (kk < 1) .or. (kk > nz)) cycle
        
      !--hack: factor of i1, j1, k1 in front control sign
      ntmp(1) = i1 * (phi(ii, j , k ) - phi(i, j, k)) / dx
      ntmp(2) = j1 * (phi(i , jj, k ) - phi(i, j, k)) / dy
      ntmp(3) = k1 * (phi(i , j , kk) - phi(i, j, k)) / dz

      if (mag (ntmp) > eps) then
        ntmp = ntmp / mag (ntmp)
        return
      end if

    end do
  end do
end do

!--if get here, then we have failed to get a normal

if (present (ierr)) then
  ierr = -1  !--set error code
else
  call mesg (sub_name, 'failed to get normal at', (/ i, j, k /))
end if

ntmp = (/ 1._rp, 0._rp, 0._rp /)  !--what else to try??

end subroutine fix_norm

!!!!!!!!!!!!!!!!!!!!!!!!!!!!!!!!!!!!!!!!!!!!!!!!!!!!!!!!!!!!!!!!!!!!!!
!--uses centered finite differences to calculate unit normal from 
!  the signed distance function
!--uses 1-sided finite differences near top and bottom boundaries
!--not caring about speed too much here
!--always returns a unit vector
!!!!!!!!!!!!!!!!!!!!!!!!!!!!!!!!!!!!!!!!!!!!!!!!!!!!!!!!!!!!!!!!!!!!!!
subroutine fill_norm ()
implicit none

character (*), parameter :: sub_name = mod_name // '.fill_norm'

integer, parameter :: bad_size = 100  !--space for storage bad norm locations

real (rp), parameter :: eps = 1000._rp * epsilon (0._rp)

integer :: i, j, k
$if ($MPI)
  integer, parameter :: tag = 50
  integer :: datasize
$endif
integer :: nbad
integer :: bad(3, bad_size)
integer :: ierr

real (rp) :: ntmp(nd)

!---------------------------------------------------------------------
$if ($VERBOSE)
call enter_sub (sub_name)
$endif

nbad = 0
bad = iBOGUS

!--convention: phi(nz) is valid, but norm(nz) is not
do k = 1, nz - 1
  do j = 1, ny
    do i = 1, nx

      ntmp(1) = safe_cd (i, j, k, 1, phi)
      ntmp(2) = safe_cd (i, j, k, 2, phi)
      ntmp(3) = safe_cd (i, j, k, 3, phi)

      if (mag (ntmp) > eps) then
 
        norm(:, i, j, k) = ntmp / mag (ntmp)

        !--double-check
        if (mag (norm(:, i, j, k)) <= eps) then
          call error (sub_name, 'norm failed double-check')
        end if

      else  !--special treatment required

        call fix_norm (i, j, k, eps, ntmp, ierr)
             !--always returns a unit vector
        norm(:, i, j, k) = ntmp

        !--check error code for "bad" value
        if (ierr < 0) then
        
          nbad = nbad + 1
          
          if (nbad <= bad_size) then
            bad(:, nbad) = (/ i, j, k /)
          else
            call error (sub_name, 'bad_size is too small')
          end if
          
        end if
        
      end if

    end do
  end do
end do

if (nbad > 0) then  !--attempt to fix "bad" values

  do i = 1, nbad
    call avg_norm (bad(1, i), bad(2, i), bad(3, i), eps)
         !--assumes bad points are isolated
  end do

end if

!--fill top level with BOGUS
norm(:, :, :, nz) = BOGUS

$if ($MPI)

  norm(:, :, :, 0) = BOGUS

  !--sync 0-level with level below it
  !--this is required to get norm at k=1 for w-nodes
  datasize = size (norm(:, :, :, 1))  !--size of a z-slice
  call mpi_sendrecv (norm(1, 1, 1, nz-1), datasize, MPI_RPREC, up, tag,  &
                     norm(1, 1, 1, 0), datasize, MPI_RPREC, down, tag,   &
                     comm, status, ierr)

$endif

$if ($VERBOSE)
call exit_sub (sub_name)
$endif

end subroutine fill_norm

!!!!!!!!!!!!!!!!!!!!!!!!!!!!!!!!!!!!!!!!!!!!!!!!!!!!!!!!!!!!!!!!!!!!!!
!--calculates norm at i, j, k by averaging neighboring values
!!!!!!!!!!!!!!!!!!!!!!!!!!!!!!!!!!!!!!!!!!!!!!!!!!!!!!!!!!!!!!!!!!!!!!
subroutine avg_norm (i, j, k, eps)
implicit none

integer, intent (in) :: i, j, k
real (rp), intent (in) :: eps

character (*), parameter :: sub_name = mod_name // '.avg_norm'

real (rp) :: avg(nd)

!---------------------------------------------------------------------

avg = 0._rp

!--check we are in bounds
if ( ((1 > k) .or. (k > nz-1)) .or. ((1 > j) .or. (j > ny)) .or.  &
     ((1 > i) .or. (i > nx)) ) then
  call error (sub_name, 'out of bounds (i, j, k)=', (/ i, j, k /))
end if

if (1 < k) avg = avg + norm(:, i, j, k-1)
if (k < nz-1) avg = avg + norm(:, i, j, k+1)

if (1 < j) avg = avg + norm(:, i, j-1, k)
if (j < ny) avg = avg + norm(:, i, j+1, k)

if (1 < i) avg = avg + norm(:, i-1, j, k)
if (i < nx) avg = avg + norm(:, i+1, j, k)

!--normalize if successful, complain otherwise
if (mag (avg) > eps) then
  avg = avg / mag (avg)
  norm(:, i, j, k) = avg
else
  call mesg (sub_name, 'failed to get normal at', (/ i, j, k /))
end if

end subroutine avg_norm

!!!!!!!!!!!!!!!!!!!!!!!!!!!!!!!!!!!!!!!!!!!!!!!!!!!!!!!!!!!!!!!!!!!!!!
function mag (v)
implicit none

real (rp) :: mag

real (rp), intent (in) :: v(nd)

!---------------------------------------------------------------------

mag = sqrt (dot_product (v, v))

end function mag

!!!!!!!!!!!!!!!!!!!!!!!!!!!!!!!!!!!!!!!!!!!!!!!!!!!!!!!!!!!!!!!!!!!!!!!
function cross_product (a, b)
implicit none

real (rp) :: cross_product(nd)

real (rp), intent (in) :: a(nd), b(nd)

!----------------------------------------------------------------------

cross_product(1) = a(2) * b(3) - a(3) * b(2)
cross_product(2) = a(3) * b(1) - a(1) * b(3)
cross_product(3) = a(1) * b(2) - a(2) * b(1)

end function cross_product

!!!!!!!!!!!!!!!!!!!!!!!!!!!!!!!!!!!!!!!!!!!!!!!!!!!!!!!!!!!!!!!!!!!!!!
end module level_set<|MERGE_RESOLUTION|>--- conflicted
+++ resolved
@@ -3159,10 +3159,6 @@
 !  normalization is based on the planar averaged inlet velocity.
 !--Computes for all x, y, z components
 !!!!!!!!!!!!!!!!!!!!!!!!!!!!!!!!!!!!!!!!!!!!!!!!!!!!!!!!!!!!!!!!!!!!!!
-<<<<<<< HEAD
-subroutine level_set_global_CA ()
-=======
->>>>>>> ef52a804
 use param, only : jt_total, dt, L_y, L_z
 use sim_param, only : fx, fy, fz
 use sim_param, only : u
