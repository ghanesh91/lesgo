!!
!!  Copyright (C) 2012-2013  Johns Hopkins University
!!
!!  This file is part of lesgo.
!!
!!  lesgo is free software: you can redistribute it and/or modify
!!  it under the terms of the GNU General Public License as published by
!!  the Free Software Foundation, either version 3 of the License, or
!!  (at your option) any later version.
!!
!!  lesgo is distributed in the hope that it will be useful,
!!  but WITHOUT ANY WARRANTY; without even the implied warranty of
!!  MERCHANTABILITY or FITNESS FOR A PARTICULAR PURPOSE.  See the
!!  GNU General Public License for more details.
!!
!!  You should have received a copy of the GNU General Public License
!!  along with lesgo.  If not, see <http://www.gnu.org/licenses/>.
!!

module turbines_base
use types, only : rprec
use stat_defs, only : wind_farm
use param, only : path
#ifdef PPMPI
  use mpi_defs, only : MPI_SYNC_DOWNUP, mpi_sync_real_array 
#endif

implicit none
character (*), parameter :: mod_name = 'turbines'

! The following values are read from the input file
integer :: num_x            ! number of turbines in the x-direction
integer :: num_y            ! number of turbines in the y-direction

real(rprec) :: dia_all      ! baseline diameter in meters
real(rprec) :: height_all   ! baseline height in meters
real(rprec) :: thk_all      ! baseline thickness in meters

integer :: orientation      ! orientation 1=aligned, 2=horiz stagger,
                            !  3=vert stagger by row, 4=vert stagger checkerboard
real(rprec) :: stag_perc    ! stagger percentage from baseline

real(rprec) :: theta1_all   ! angle from upstream (CCW from above, -x dir is zero)
real(rprec) :: theta2_all   ! angle above horizontal

real(rprec) :: Ct_prime     ! thrust coefficient (default 1.33)

real(rprec) :: T_avg_dim    ! disk-avg time scale in seconds (default 600)

real(rprec) :: alpha        ! filter size as multiple of grid spacing
integer :: trunc            ! Gaussian filter truncated after this many gridpoints
real(rprec) :: filter_cutoff  ! indicator function only includes values above this threshold

logical :: turbine_cumulative_time ! Used to read in the disk averaged velocities of the turbines

<<<<<<< HEAD
integer :: tbase     ! Number of timesteps between the output

logical :: use_wake_model                    ! Enable wake model estimator
real(rprec) :: sigma_du, sigma_k, sigma_Phat ! Variances of noise
integer  :: num_ensemble
=======
integer :: tbase            ! Number of timesteps between the output

integer :: turbine_control  ! Control method for turbines. 0 = fixed Ct_prime, 
                            !  1 = interpolate from file
                            
real(rprec), dimension(:), allocatable   :: t_Ctp_list  ! t for turbine_control=1
real(rprec), dimension(:,:), allocatable :: Ctp_list    ! Ct_prime for turbine_control=1
>>>>>>> 3111158f
 
! The following are derived from the values above
integer :: nloc             ! total number of turbines
real(rprec) :: sx           ! spacing in the x-direction, multiple of (mean) diameter
real(rprec) :: sy           ! spacing in the y-direction
real(rprec) :: dummy,dummy2 ! used to shift the turbine positions

!!!!!!!!!!!!!!!!!!!!!!!!!!!!!!!!!!!!!!!!!!!!!!!!!!!!!!!!!!!!!!!!!!!!!!
contains
!!!!!!!!!!!!!!!!!!!!!!!!!!!!!!!!!!!!!!!!!!!!!!!!!!!!!!!!!!!!!!!!!!!!!!
! This subroutine sets the values for wind_farm based on values
!   read from the input file.

subroutine turbines_base_init()
use param, only: L_x, L_y, dx, dy, dz, pi, z_i
use open_file_fid_mod
use messages
implicit none

character(*), parameter :: sub_name = mod_name // '.turbines_base_init'
character(*), parameter :: turbine_locations_dat = path // 'turbine_locations.dat'
character(*), parameter :: Ct_prime_dat = path // 'Ct_prime.dat'

integer :: i, j, k, num_t
real(rprec) :: sxx, syy, shift_base, const
logical :: exst
integer :: fid, ios
real(rprec) :: xl, yl, zl

! set turbine parameters
! turbines are numbered as follows:
!   #1 = turbine nearest (x,y)=(0,0)
!   #2 = next turbine in the y-direction, etc. (go along rows)

! Allocate wind turbine array derived type
if (orientation == 6) then
! Count number of turbines listed in turbine_locations.dat
    ! Check if file exists and open
    inquire (file = turbine_locations_dat, exist = exst)
    if (exst) then
        fid = open_file_fid(turbine_locations_dat, 'rewind', 'formatted')
    else
        call error (sub_name, 'file ' // turbine_locations_dat // 'does not exist')
    end if

    ! count number of lines and close
    ios = 0
    nloc = 0
    do 
        read(fid, *, IOstat = ios)
        if (ios /= 0) exit
        nloc = nloc + 1
    enddo
    close(fid)
else
    nloc = num_x*num_y      !number of turbines (locations)
endif 

! Read the Ct_prime input data if applicable
if (turbine_control == 1) then
    ! Check if file exists and open
    inquire (file = Ct_prime_dat, exist = exst)
    if (exst) then
        fid = open_file_fid(Ct_prime_dat, 'rewind', 'formatted')
    else
        call error (sub_name, 'file ' // Ct_prime_dat // 'does not exist')
    end if

    ! count number of lines and close
    ios = 0
    num_t = 0
    do 
        read(fid, *, IOstat = ios)
        if (ios /= 0) exit
        num_t = num_t + 1
    enddo
    close(fid)

    allocate( t_Ctp_list(num_t) )
    allocate( Ctp_list(num_t, nloc) )

    fid = open_file_fid(Ct_prime_dat, 'rewind', 'formatted')
    do i = 1, num_t
        read(fid,*) t_Ctp_list(i), Ctp_list(i,:)
    end do
    
    write(*,*) t_Ctp_list
    write(*,*) Ctp_list

end if

#ifdef PPVERBOSE
write(*,*) "Number of turbines: ", nloc
#endif
nullify(wind_farm%turbine)
allocate(wind_farm%turbine(nloc))

! Non-dimensionalize length values by z_i
dia_all = dia_all / z_i
height_all = height_all / z_i
thk_all = thk_all / z_i
! Resize thickness capture at least on plane of gridpoints
thk_all = max ( thk_all, dx*1.01 )

! Set baseline values for size
wind_farm%turbine(:)%height = height_all
wind_farm%turbine(:)%dia = dia_all
wind_farm%turbine(:)%thk = thk_all                      
wind_farm%turbine(:)%vol_c =  dx*dy*dz/(pi/4.*(dia_all)**2 * thk_all)        

! Spacing between turbines (as multiple of mean diameter)
sx = L_x / (num_x * dia_all )
sy = L_y / (num_y * dia_all )

if (orientation /= 6) then
    ! Baseline locations (evenly spaced, not staggered aka aligned)
    !  x,y-locations
    k = 1
    sxx = sx * dia_all  ! x-spacing with units to match those of L_x
    syy = sy * dia_all  ! y-spacing
    do i = 1,num_x
        do j = 1,num_y
            wind_farm%turbine(k)%xloc = sxx*real(2*i-1)/2
            wind_farm%turbine(k)%yloc = syy*real(2*j-1)/2
            k = k + 1
        enddo
    enddo
endif

! HERE PLACE TURBINES (x,y-positions) BASED ON 'ORIENTATION' FLAG
if (orientation == 1) then
! Evenly-spaced, not staggered
!  Use baseline as set above       
 
elseif (orientation == 2) then
! Evenly-spaced, horizontally staggered only
! Shift each row according to stag_perc
    do i = 2, num_x
        do k = 1+num_y*(i-1), num_y*i         ! these are the numbers for turbines in row i
            shift_base = syy * stag_perc/100.
            wind_farm%turbine(k)%yloc = mod( wind_farm%turbine(k)%yloc + (i-1)*shift_base , L_y )
        enddo
    enddo
 
elseif (orientation == 3) then 
! Evenly-spaced, only vertically staggered (by rows)
! Make even rows taller
    do i = 2, num_x, 2
        do k = 1+num_y*(i-1), num_y*i         ! these are the numbers for turbines in row i
            wind_farm%turbine(k)%height = height_all*(1.+stag_perc/100.)
        enddo
    enddo
    ! Make odd rows shorter
    do i = 1, num_x, 2
        do k = 1+num_y*(i-1), num_y*i         ! these are the numbers for turbines in row i
            wind_farm%turbine(k)%height = height_all*(1.-stag_perc/100.)
        enddo
    enddo
 
elseif (orientation == 4) then        
! Evenly-spaced, only vertically staggered, checkerboard pattern
    k = 1
    do i = 1, num_x 
        do j = 1, num_y
            const = 2.*mod(real(i+j),2.)-1.  ! this should alternate between 1, -1
            wind_farm%turbine(k)%height = height_all*(1.+const*stag_perc/100.)
            k = k + 1
        enddo
    enddo

elseif (orientation == 5) then        
! Aligned, but shifted forward for efficient use of simulation space during CPS runs
! Usual placement is baseline as set above

    ! Shift in spanwise direction: Note that stag_perc is now used
    k=1
    dummy=stag_perc*(wind_farm%turbine(2)%yloc - wind_farm%turbine(1)%yloc)
    do i = 1, num_x
        do j = 1, num_y
            dummy2=dummy*(i-1)         
            wind_farm%turbine(k)%yloc=mod(wind_farm%turbine(k)%yloc +dummy2,L_y)
            k=k+1
        enddo
    enddo      
elseif (orientation == 6) then
! Read x, y, and z locations in meters directly from turbine_locations.dat

    write(*,*) "Reading turbine locations from file."
    inquire (file = turbine_locations_dat, exist = exst)
    if (exst) then
        fid = open_file_fid(turbine_locations_dat, 'rewind', 'formatted')
    else
        call error (sub_name, 'file ' // turbine_locations_dat // 'does not exist')
    end if

    do k = 1, nloc
        read(fid,*) xl, yl, zl
        wind_farm%turbine(k)%xloc = xl / z_i
        wind_farm%turbine(k)%yloc = yl / z_i
        wind_farm%turbine(k)%height = zl / z_i
    enddo
    close(fid)
endif

!#ifdef PPVERBOSE
do k = 1, nloc
    write(*,*) "Turbine ", k, " located at: ", wind_farm%turbine(k)%xloc, wind_farm%turbine(k)%yloc, wind_farm%turbine(k)%height 
enddo
!#endif
            
! orientation (angles)
wind_farm%turbine(:)%theta1 = theta1_all
wind_farm%turbine(:)%theta2 = theta2_all

end subroutine turbines_base_init

end module turbines_base<|MERGE_RESOLUTION|>--- conflicted
+++ resolved
@@ -53,13 +53,6 @@
 
 logical :: turbine_cumulative_time ! Used to read in the disk averaged velocities of the turbines
 
-<<<<<<< HEAD
-integer :: tbase     ! Number of timesteps between the output
-
-logical :: use_wake_model                    ! Enable wake model estimator
-real(rprec) :: sigma_du, sigma_k, sigma_Phat ! Variances of noise
-integer  :: num_ensemble
-=======
 integer :: tbase            ! Number of timesteps between the output
 
 integer :: turbine_control  ! Control method for turbines. 0 = fixed Ct_prime, 
@@ -67,7 +60,10 @@
                             
 real(rprec), dimension(:), allocatable   :: t_Ctp_list  ! t for turbine_control=1
 real(rprec), dimension(:,:), allocatable :: Ctp_list    ! Ct_prime for turbine_control=1
->>>>>>> 3111158f
+
+logical :: use_wake_model                    ! Enable wake model estimator
+real(rprec) :: sigma_du, sigma_k, sigma_Phat ! Variances of noise
+integer  :: num_ensemble
  
 ! The following are derived from the values above
 integer :: nloc             ! total number of turbines
