--- conflicted
+++ resolved
@@ -380,13 +380,6 @@
   !  Loop over all trees
   do nt = 1, ntree
 
-<<<<<<< HEAD
-#ifdef PPDEBUG
-     if(coord == 0) write(*,*) 'Tree id : ', nt
-#endif
-
-=======
->>>>>>> 837c6338
      do ng = 1, tr_t(nt) % ngen_reslv
 
         do nc = 1, tr_t(nt)%gen_t(ng)%ncluster
