!!!!!!!!!!!!!!!!!!!!!!!!!!!!!!!!!!!!!!!!!!!!!!!!!!!!!!!!!!!!!!!!!!!!!!!!!!!!!!!!
!!
!! Written by:
!!
!!   Luis 'Tony' Martinez <tony.mtos@gmail.com> (Johns Hopkins University)
!!
!!   Copyright (C) 2012-2013, Johns Hopkins University
!!
!!   This file is part of The Actuator Turbine Model Library.
!!
!!   The Actuator Turbine Model is free software: you can redistribute it
!!   and/or modify it under the terms of the GNU General Public License as
!!   published by the Free Software Foundation, either version 3 of the
!!   License, or (at your option) any later version.
!!
!!   The Actuator Turbine Model is distributed in the hope that it will be
!!   useful, but WITHOUT ANY WARRANTY; without even the implied warranty of
!!   MERCHANTABILITY or FITNESS FOR A PARTICULAR PURPOSE.  See the
!!   GNU General Public License for more details.
!!
!!   You should have received a copy of the GNU General Public License
!!   along with Foobar.  If not, see <http://www.gnu.org/licenses/>.
!!
!!!!!!!!!!!!!!!!!!!!!!!!!!!!!!!!!!!!!!!!!!!!!!!!!!!!!!!!!!!!!!!!!!!!!!!!!!!!!!!!

!*******************************************************************************
module atm_lesgo_interface
!*******************************************************************************
! This module interfaces actuator turbine module with lesgo
! It is a lesgo specific module, unlike the atm module
! The MPI management is done only in this section of the code
! This is very code dependent and will have to be modified according to
! the code being used. In this case LESGO has its own MPI details
! Look into mpi_defs.f90 for the details

! Remember to always dimensinoalize the variables from LESGO
! Length is non-dimensionalized by z_i

! Lesgo data used regarding the grid (LESGO)
use param, only : dt ,nx,ny,nz,nz_tot,dx,dy,dz,coord,nproc, z_i, u_star, lbz,  &
                  total_time, jt_total
! nx, ny, nz - nodes in every direction
! z_i - non-dimensionalizing length
! dt - time-step

! These are the forces, and velocities on x,y, and z respectively
use sim_param, only : fxa, fya, fza, u, v, w

! Grid definition (LESGO)
use grid_m, only : grid

! MPI implementation from LESGO
#ifdef PPMPI
  use mpi_defs
  use mpi
  use param, only : ierr, mpi_rprec, comm, coord
#endif

! Interpolating function for interpolating the velocity field to each
! actuator point
use functions, only : trilinear_interp, interp_to_uv_grid

! Actuator Turbine Model module
use atm_base
use actuator_turbine_model
use atm_input_util, only : rprec, turbineArray, turbineModel, eat_whitespace, &
                           atm_print_initialize, updateInterval

! Used for testing time
! use clock_m

implicit none

! Variable for interpolating the velocity in w onto the uv grid
real(rprec), allocatable, dimension(:,:,:) :: w_uv

private
public atm_lesgo_initialize, atm_lesgo_forcing, atm_lesgo_finalize

! This is a list that stores all the points in the domain with a body
! force due to the turbines.
type bodyForce_t
    integer :: c ! Number of cells
    ! i,j,k stores the index for the point in the domain
    integer, allocatable :: ijk(:,:)
    real(rprec), allocatable :: force(:,:) ! Force vector on uv grid
    real(rprec), allocatable :: location(:,:) ! Position vector on uv grid
end type bodyForce_t

! Body force field
type(bodyForce_t), allocatable, target, dimension(:) :: forceFieldUV, forceFieldW

! The very crucial parameter pi
real(rprec), parameter :: pi=acos(-1._rprec)

contains

!+++++++++++++++++++++++++++++++++++++++++++++++++++++++++++++++++++++++++++++++
subroutine atm_lesgo_initialize ()
!+++++++++++++++++++++++++++++++++++++++++++++++++++++++++++++++++++++++++++++++
! Initialize the actuator turbine model
implicit none

! Counter to establish number of points which are influenced by body forces
integer ::  m

! Allocate space for the w_uv variable
allocate(w_uv(nx,ny,lbz:nz))

call atm_initialize () ! Initialize the atm (ATM)

! Allocate the body force variables. It is an array with one per turbine.
allocate(forceFieldUV(numberOfTurbines))
allocate(forceFieldW(numberOfTurbines))

do m=1, numberOfTurbines
    call atm_lesgo_findCells(m)
enddo

#ifdef PPMPI
    call mpi_barrier( comm, ierr )

    ! This will create the output files and write initialization to the screen
    if (coord == 0) then
        call atm_initialize_output()
    endif
#else
    call atm_initialize_output()
#endif

end subroutine atm_lesgo_initialize

!+++++++++++++++++++++++++++++++++++++++++++++++++++++++++++++++++++++++++++++++
subroutine atm_lesgo_finalize ()
!+++++++++++++++++++++++++++++++++++++++++++++++++++++++++++++++++++++++++++++++
! Initialize the actuator turbine model
implicit none

! Counter for turbines
integer ::  i

! Write if on main node
if (coord == 0) then
    write(*,*) 'Finalizing ATM...'
endif

    ! Loop through all turbines and finalize
    do i = 1, numberOfTurbines
        if (coord == turbineArray(i) % master) then
            call atm_write_restart(i) ! Write the restart file
        endif
    end do

if (coord == 0) then
    write(*,*) 'Done finalizing ATM'
endif

end subroutine atm_lesgo_finalize

!+++++++++++++++++++++++++++++++++++++++++++++++++++++++++++++++++++++++++++++++
subroutine atm_lesgo_findCells (m)
!+++++++++++++++++++++++++++++++++++++++++++++++++++++++++++++++++++++++++++++++
! This subroutine finds all the cells that surround the turbines

! The awkward if statements are to only consider points in front and behind
! the turbine without having to

implicit none

! The turbine number
integer, intent(in) :: m

! Counter to establish number of points which are influenced by body forces
integer :: cUV, cW  ! Counters for number of points affected on UV and W grids
integer :: i, j, k

! Vector used to store x, y, z locations
real(rprec), dimension(3) :: vector_point
! These are the pointers to the grid arrays
real(rprec), pointer, dimension(:) :: x,y,z,zw

! Variables for MPI implementation
#ifdef PPMPI
integer :: base_group ! The base group from comm --> MPI_COMM_WORLD (all processors)
integer :: local_group  ! The local group of processors
integer :: member !  (1 or 0) yes or no
integer :: num_of_members  ! total number of members

! List of all the cores that belong to this turbine
! This variable gets allocated for each turbine
integer, allocatable, dimension(:) :: ls_of_cores
#endif

nullify(x,y,z,zw)
x => grid % x
y => grid % y
z => grid % z
zw => grid % zw

! Initialize internal counter to zero
forceFieldUV(m) % c = 0

! This will find all the locations that are influenced by each turbine
! It depends on a sphere centered on the rotor that extends beyond the blades
cUV=0  ! Initialize conuter
cW=0  ! Initialize conuter
do i=1,nx ! Loop through grid points in x
    do j=1,ny ! Loop through grid points in y
        do k=1,nz ! Loop through grid points in z
            vector_point(1)=x(i)*z_i ! z_i used to dimensionalize LESGO
            vector_point(2)=y(j)*z_i

            ! Take into account the UV grid
            vector_point(3)=z(k)*z_i
                if (distance(vector_point,turbineArray(m) %                    &
                    towerShaftIntersect)                                       &
                    .le. turbineArray(m) % sphereRadius ) then
!~ if ( ( (vector_point(1) - turbineArray(m) % towerShaftIntersect(1) )**2 ) <= ( turbineArray(m) % projectionRadius**2 )) then
                    cUV=cUV+1
!~ endif

                end if
                ! Take into account the W grid
                vector_point(3)=zw(k)*z_i
                if (distance(vector_point,turbineArray(m) %                    &
                    towerShaftIntersect)                                       &
                    .le. turbineArray(m) % sphereRadius ) then
!~ if ( ( (vector_point(1) - turbineArray(m) % towerShaftIntersect(1) )**2 ) <= ( turbineArray(m) % projectionRadius**2 )) then
                    cW=cW+1
!~ endif
                end if
        enddo
    enddo
enddo

! Allocate space for the force fields in UV and W grids
forceFieldUV(m) % c = cUV  ! Counter
allocate(forceFieldUV(m) % force(3,cUV))
allocate(forceFieldUV(m) % location(3,cUV))
allocate(forceFieldUV(m) % ijk(3,cUV))

forceFieldW(m) % c = cW  ! Counter
allocate(forceFieldW(m) % force(3,cW))
allocate(forceFieldW(m) % location(3,cW))
allocate(forceFieldW(m) % ijk(3,cW))

#ifdef PPMPI
call mpi_barrier( comm, ierr )
write(*,*) 'Number of cells being affected by ATM in turbine', m,              &
           ' cUV, cW = ', cUV, cW
call mpi_barrier( comm, ierr )
#endif

cUV=0
cW=0
! Run the same loop and save all variables
! The forceField arrays include all the forces which affect the domain
do i=1,nx ! Loop through grid points in x
    do j=1,ny ! Loop through grid points in y
        do k=1,nz ! Loop through grid points in z
            vector_point(1)=x(i)*z_i ! z_i used to dimensionalize LESGO
            vector_point(2)=y(j)*z_i
            vector_point(3)=z(k)*z_i
                if (distance(vector_point,turbineArray(m) %                    &
                    towerShaftIntersect)                                       &
                    .le. turbineArray(m) % sphereRadius ) then
!~ if ( ( (vector_point(1) - turbineArray(m) % towerShaftIntersect(1) )**2 ) <= ( turbineArray(m) % projectionRadius**2 )) then
                    cUV=cUV+1
                    forceFieldUV(m) % ijk(1,cUV) = i
                    forceFieldUV(m) % ijk(2,cUV) = j
                    forceFieldUV(m) % ijk(3,cUV) = k
                    forceFieldUV(m) % location(1:3,cUV) = vector_point(1:3)
                    forceFieldUV(m) % force(1:3,cUV) = 0_rprec
                endif
!~ endif
            vector_point(3)=zw(k)*z_i
                if (distance(vector_point,turbineArray(m) %                    &
                    towerShaftIntersect)                                       &
                    .le. turbineArray(m) % sphereRadius ) then
!~ if ( ( (vector_point(1) - turbineArray(m) % towerShaftIntersect(1) )**2 ) <= ( turbineArray(m) % projectionRadius**2 )) then
                    cW=cW+1
                    forceFieldW(m) % ijk(1,cW) = i
                    forceFieldW(m) % ijk(2,cW) = j
                    forceFieldW(m) % ijk(3,cW) = k
                    forceFieldW(m) % location(1:3,cW) = vector_point(1:3)
                    forceFieldW(m) % force(:,cW) = 0_rprec
                endif
!~ endif
        enddo
    enddo
enddo


! MPI distribution
! This will create new communicator for each turbine
#ifdef PPMPI

! Store the base group from the global communicator mpi_comm_world
call MPI_COMM_GROUP(comm, base_group, ierr)

! Assign member
member = 0
! Flag to know if this turbine is operating or not
turbineArray(m) % operate = .FALSE.

! Assign proper values if turbine affects processors in this region
if (cUV > 0 .or. cW >0) then
member = 1
turbineArray(m) % operate = .TRUE.
endif

! Find the total number of processors for each turbine
call mpi_allreduce(member, num_of_members, 1, MPI_INTEGER , MPI_SUM, comm, ierr)

if (turbineArray(m) % operate) then
! Find the master processor for each turbine
    call mpi_allreduce(coord, turbineArray(m) % master, 1, MPI_INTEGER ,       &
                       MPI_MIN, comm, ierr)
else
    ! This is bogus since nz will always be less than number of processors
    ! This is done to ensure that the master is part of the processors
    ! that hold the turbine model
    call mpi_allreduce(nz_tot, turbineArray(m) % master, 1, MPI_INTEGER ,       &
                       MPI_MIN, comm, ierr)
endif

allocate(ls_of_cores(num_of_members))
ls_of_cores(1) = turbineArray(m) % master

! Notice this list is valid only for decomposition in 1 direction
do i = 2, num_of_members
    ls_of_cores(i) = ls_of_cores(i-1) + 1
enddo

! Write if this processor is the master
if (coord == turbineArray(m) % master) then
    write(*,*) 'Master for turbine',m, 'is processor', turbineArray(m) % master
endif

! Create the new communicator and group for this turbine
call MPI_GROUP_INCL(base_group, num_of_members, ls_of_cores, local_group, ierr)
call MPI_COMM_CREATE(comm, local_group, turbineArray(m) % TURBINE_COMM_WORLD, ierr)

if (turbineArray(m) % operate) then
    write(*,*) 'Processor', coord, 'has elements in turbine', m
else
    write(*,*) 'Processor', coord, 'does NOT have elements in turbine', m
endif

    call mpi_barrier( comm, ierr )

#endif

end subroutine atm_lesgo_findCells

!+++++++++++++++++++++++++++++++++++++++++++++++++++++++++++++++++++++++++++++++
subroutine atm_lesgo_forcing ()
!+++++++++++++++++++++++++++++++++++++++++++++++++++++++++++++++++++++++++++++++
! This subroutines calls the update function from the ATM Library
! and calculates the body forces needed in the domain
implicit none

integer :: i

!~ real(rprec) :: integrateNacelleForce, totForce
!~ integer :: c

!~ type(clock_t) :: myClock

!~ call myClock % start()
! Get the velocity from w onto the uv grid
w_uv = interp_to_uv_grid(w(1:nx,1:ny,lbz:nz), lbz)


! Update the blade positions based on the time-step
! Time needs to be dimensionalized
! All processors carry the blade points
!~ call myCock%start_time();
!~ call atm_update(dt*z_i/u_star)

! Loop through all turbines and rotate the blades
do i = 1, numberOfTurbines
    ! If statement is for running code only with the processors on that turbine
    if (turbineArray(i) % operate) then
        ! Time is dimensionalize using velocity and length scale
        call atm_update(i, dt*z_i/u_star, total_time*z_i/u_star)
    endif
enddo

!~     call myClock % stop()
!~     write(*,*) 'coord ', coord, '  Update ', myClock % time


! Only calculate new forces if interval is correct
if ( mod(jt_total-1, updateInterval) == 0) then

    ! Establish all turbine properties as zero
    ! This is essential for paralelization
    do i=1,numberOfTurbines
        turbineArray(i) % bladeForces = 0._rprec
        turbineArray(i) % integratedBladeForces = 0._rprec
        turbineArray(i) % torqueRotor = 0._rprec
        turbineArray(i) % thrust = 0._rprec
        turbineArray(i) % alpha = 0._rprec
        turbineArray(i) % Cd = 0._rprec
        turbineArray(i) % Cl = 0._rprec
        turbineArray(i) % Cl_b = 0._rprec
        turbineArray(i) % G = 0._rprec
        turbineArray(i) % lift = 0._rprec
        turbineArray(i) % drag = 0._rprec
        turbineArray(i) % Vmag = 0._rprec
        turbineArray(i) % windVectors = 0._rprec
        turbineArray(i) % nacelleForce = 0._rprec
        turbineArray(i) % induction_a = 0._rprec
        turbineArray(i) % u_infinity = 0._rprec
        turbineArray(i) % bladeAlignedVectors = 0._rprec
        turbineArray(i) % VelNacelle_sampled = 0._rprec
        turbineArray(i) % VelNacelle_corrected = 0._rprec
<<<<<<< HEAD

        ! If statement is for running code only if grid points affected are in
=======
        turbineArray(i) % axialForce = 0._rprec
        turbineArray(i) % tangentialForce = 0._rprec

        ! If statement is for running code only if grid points affected are in 
>>>>>>> 0adf294c
        ! this processor. If not, no code is executed at all.
!~         if (forceFieldUV(i) % c .gt. 0 .or. forceFieldW(i) % c .gt. 0) then
        if (turbineArray(i) % operate) then

            ! Set body forces to zero
            forceFieldUV(i) % force = 0._rprec
            forceFieldW(i) % force = 0._rprec
            ! Calculate forces for all turbines
            call atm_lesgo_force(i)


        endif

    enddo
!~     call myClock % stop()
!~     write(*,*) 'coord ', coord, '  Forces ', myClock % time


!~  call myClock % start()
! This will gather all the blade forces from all processors
#ifdef PPMPI
    ! This will gather all values used in MPI
!~     call mpi_barrier( MPI_COMM_WORLD, ierr )
    call atm_lesgo_mpi_gather()
!~     call mpi_barrier( MPI_COMM_WORLD, ierr )

#endif
!~     call myClock % stop()
!~     write(*,*) 'coord ', coord, '  MPI Gather ', myClock % time


!~  call myClock % start()
    do i=1,numberOfTurbines
!~         if ( forceFieldUV(i) % c .gt. 0 .or. forceFieldW(i) % c .gt. 0) then

        ! Only perform is turbine is active in this processor
        if (turbineArray(i) % operate) then
            ! Convolute force onto the domain
            call atm_lesgo_convolute_force(i)

            ! Only do this if the correction is active
            if (turbineArray(i) % tipALMCorrection .eqv. .true.)  then

                ! Compute the correction for the Cl coefficient
                call atm_compute_cl_correction(i)

            endif

        endif

!~         ! Sync the nacelle force
!~         integrateNacelleForce=0.
!~
!~         do c=1,forceFieldUV(i) % c
!~             if (turbineArray(i) % nacelle) then
!~                 integrateNacelleForce = integrateNacelleForce +  &
!~                     forceFieldUV(i) % force(1,c) * dx *dy * dz * z_i**2*u_star**2
!~             endif
!~         enddo

<<<<<<< HEAD
        ! Compute the correction for the Cl coefficient
        call atm_compute_cl_correction(i)

=======
            
>>>>>>> 0adf294c
    enddo

!~         totForce=0.
!~         call mpi_allreduce( integrateNacelleForce,  totForce, 1,   &
!~                              mpi_rprec, mpi_sum, comm, ierr)

       !write(*,*) 'Integrated Nacelle Force is: ', integrateNacelleForce
!~         if (coord == 0) then
!~             write(*,*) 'Integrated Total Force is: ', totForce
!~         endif
endif
!~     call myClock % stop()
!~     write(*,*) 'coord ', coord, '  Convolute force ', myClock % time

    ! This will apply body forces onto the flow field if there are forces within
    ! this domain
!~  call myClock % start()
    call atm_lesgo_apply_force()
!~     call myClock % stop()
!~     write(*,*) 'coord ', coord, '  Apply force ', myClock % time

!!! Sync the integrated forces (used for debugging)
!do i=1,numberOfTurbines
!    j=turbineArray(i) % turbineTypeID ! The turbine type ID
!    ! Sync all the integrated blade forces
!    turbineArray(i) % bladeVectorDummy=turbineArray(i) % integratedBladeForces
!    call mpi_allreduce(turbineArray(i) % bladeVectorDummy,                   &
!                       turbineArray(i) % integratedBladeForces,              &
!                       size(turbineArray(i) % bladeVectorDummy),             &
!                       mpi_rprec, mpi_sum, comm, ierr)


!    if (coord==0) then

!    do q=1, turbineArray(i) % numBladePoints
!        do n=1, turbineArray(i) % numAnnulusSections
!            do m=1, turbineModel(j) % numBl
!                write(*,*) 'blade ',m,'section ',q, 'force ratio', &
!                turbineArray(i) % integratedBladeForces(m,n,q,1) /  &
!                turbineArray(i) % bladeForces(m,n,q,1) , &
!                turbineArray(i) % integratedBladeForces(m,n,q,2) /  &
!                turbineArray(i) % bladeForces(m,n,q,2) , &
!                turbineArray(i) % integratedBladeForces(m,n,q,3) /  &
!                turbineArray(i) % bladeForces(m,n,q,3)
!            enddo
!        enddo
!    enddo
!    endif

!enddo

do i=1, numberOfTurbines
    if (coord == turbineArray(i) % master) then
    !~  call myClock % start()

        call atm_output(i, jt_total, total_time*z_i/u_star)
    !~     call myClock % stop()
    !~     write(*,*) 'coord ', coord, '  Output ', myClock % time
    endif
enddo

#ifdef PPMPDI
! Make sure all processors stop wait for the output to be completed
call mpi_barrier( comm, ierr )
#endif

end subroutine atm_lesgo_forcing


!+++++++++++++++++++++++++++++++++++++++++++++++++++++++++++++++++++++++++++++++
! Complie this subroutines only if MPI will be used
#ifdef PPMPI

subroutine atm_lesgo_mpi_gather()
!+++++++++++++++++++++++++++++++++++++++++++++++++++++++++++++++++++++++++++++++
! This subroutine will gather the necessary outputs from the turbine models
! so all processors have acces to it. This is done by means of all reduce SUM
implicit none
integer :: i
real(rprec) :: torqueRotor, thrust, VelNacelle_sampled, VelNacelle_corrected
real(rprec), dimension(3) :: nacelleForce

! Pointer for MPI communicator
integer, pointer :: TURBINE_COMMUNICATOR

do i=1,numberOfTurbines

    ! Only do MPI sums if processors are operating in this turbine
    if (turbineArray(i) % operate) then

        TURBINE_COMMUNICATOR => turbineArray(i) % TURBINE_COMM_WORLD

        turbineArray(i) % bladeVectorDummy = turbineArray(i) % bladeForces
        ! Sync all the blade forces
        call mpi_allreduce(turbineArray(i) % bladeVectorDummy,                 &
                           turbineArray(i) % bladeForces,                      &
                           size(turbineArray(i) % bladeVectorDummy),           &
                           mpi_rprec, mpi_sum, TURBINE_COMMUNICATOR, ierr)

        ! Sync bladeAlignedVectors
        turbineArray(i) % bladeVectorDummy =                                   &
                              turbineArray(i) % bladeAlignedVectors(:,:,:,1,:)
        call mpi_allreduce(turbineArray(i) % bladeVectorDummy,                 &
                           turbineArray(i) % bladeAlignedVectors(:,:,:,1,:),   &
                           size(turbineArray(i) % bladeVectorDummy),           &
                           mpi_rprec, mpi_sum, TURBINE_COMMUNICATOR, ierr)
        turbineArray(i) % bladeVectorDummy =                                   &
                              turbineArray(i) % bladeAlignedVectors(:,:,:,2,:)
        call mpi_allreduce(turbineArray(i) % bladeVectorDummy,                 &
                           turbineArray(i) % bladeAlignedVectors(:,:,:,2,:),   &
                           size(turbineArray(i) % bladeVectorDummy),           &
                           mpi_rprec, mpi_sum, TURBINE_COMMUNICATOR, ierr)
        turbineArray(i) % bladeVectorDummy =                                   &
                              turbineArray(i) % bladeAlignedVectors(:,:,:,3,:)
        call mpi_allreduce(turbineArray(i) % bladeVectorDummy,                 &
                           turbineArray(i) % bladeAlignedVectors(:,:,:,3,:),   &
                           size(turbineArray(i) % bladeVectorDummy),           &
                           mpi_rprec, mpi_sum, TURBINE_COMMUNICATOR, ierr)


        ! Sync alpha
        turbineArray(i) % bladeScalarDummy = turbineArray(i) % alpha
        call mpi_allreduce(turbineArray(i) % bladeScalarDummy,                 &
                           turbineArray(i) % alpha,                            &
                           size(turbineArray(i) % bladeScalarDummy),           &
                           mpi_rprec, mpi_sum, TURBINE_COMMUNICATOR, ierr)
        ! Sync lift
        turbineArray(i) % bladeScalarDummy = turbineArray(i) % lift
        call mpi_allreduce(turbineArray(i) % bladeScalarDummy,                 &
                           turbineArray(i) % lift,                             &
                           size(turbineArray(i) % bladeScalarDummy),           &
                           mpi_rprec, mpi_sum, TURBINE_COMMUNICATOR, ierr)
        ! Sync drag
        turbineArray(i) % bladeScalarDummy = turbineArray(i) % drag
        call mpi_allreduce(turbineArray(i) % bladeScalarDummy,                 &
                           turbineArray(i) % drag,                             &
                           size(turbineArray(i) % bladeScalarDummy),           &
                           mpi_rprec, mpi_sum, TURBINE_COMMUNICATOR, ierr)
        ! Sync Cl
        turbineArray(i) % bladeScalarDummy = turbineArray(i) % Cl
        call mpi_allreduce(turbineArray(i) % bladeScalarDummy,                 &
                           turbineArray(i) % Cl,                               &
                           size(turbineArray(i) % bladeScalarDummy),           &
<<<<<<< HEAD
                           mpi_rprec, mpi_sum, TURBINE_COMMUNICATOR, ierr)
=======
                           mpi_rprec, mpi_sum, TURBINE_COMMUNICATOR, ierr) 
>>>>>>> 0adf294c

        ! Sync Cd
        turbineArray(i) % bladeScalarDummy = turbineArray(i) % Cd
        call mpi_allreduce(turbineArray(i) % bladeScalarDummy,                 &
                           turbineArray(i) % Cd,                               &
                           size(turbineArray(i) % bladeScalarDummy),           &
                           mpi_rprec, mpi_sum, TURBINE_COMMUNICATOR, ierr)

        ! Sync Vmag
        turbineArray(i) % bladeScalarDummy = turbineArray(i) % Vmag
        call mpi_allreduce(turbineArray(i) % bladeScalarDummy,                 &
                           turbineArray(i) % Vmag,                             &
                           size(turbineArray(i) % bladeScalarDummy),           &
                           mpi_rprec, mpi_sum, TURBINE_COMMUNICATOR, ierr)

        ! Sync axialForce
        turbineArray(i) % bladeScalarDummy = turbineArray(i) % axialForce
        call mpi_allreduce(turbineArray(i) % bladeScalarDummy,                 &
                           turbineArray(i) % axialForce,                       &
                           size(turbineArray(i) % bladeScalarDummy),           &
                           mpi_rprec, mpi_sum, TURBINE_COMMUNICATOR, ierr)

        ! Sync tangentialForce
        turbineArray(i) % bladeScalarDummy = turbineArray(i) % tangentialForce
        call mpi_allreduce(turbineArray(i) % bladeScalarDummy,                 &
                           turbineArray(i) % tangentialForce,                                 &
                           size(turbineArray(i) % bladeScalarDummy),           &
                           mpi_rprec, mpi_sum, TURBINE_COMMUNICATOR, ierr)

        ! Sync wind Vectors (Vaxial, Vtangential, Vradial)
        turbineArray(i) % bladeVectorDummy = turbineArray(i) %                 &
                                             windVectors(:,:,:,1:3)
        call mpi_allreduce(turbineArray(i) % bladeVectorDummy,                 &
                           turbineArray(i) % windVectors(:,:,:,1:3),                                 &
                           size(turbineArray(i) % bladeVectorDummy),           &
                           mpi_rprec, mpi_sum, TURBINE_COMMUNICATOR, ierr)

        ! Sync induction factor
        turbineArray(i) % bladeScalarDummy = turbineArray(i) %                 &
                                             induction_a(:,:,:)
        call mpi_allreduce(turbineArray(i) % bladeScalarDummy,                 &
                           turbineArray(i) % induction_a(:,:,:),                                 &
                           size(turbineArray(i) % bladeScalarDummy),           &
                           mpi_rprec, mpi_sum, TURBINE_COMMUNICATOR, ierr)

        ! Sync u infinity
        turbineArray(i) % bladeScalarDummy = turbineArray(i) %                 &
                                             u_infinity(:,:,:)
        call mpi_allreduce(turbineArray(i) % bladeScalarDummy,                 &
                           turbineArray(i) % u_infinity(:,:,:),                                 &
                           size(turbineArray(i) % bladeScalarDummy),           &
                           mpi_rprec, mpi_sum, TURBINE_COMMUNICATOR, ierr)

        ! Store the torqueRotor.
        ! Needs to be a different variable in order to do MPI Sum
        torqueRotor=turbineArray(i) % torqueRotor
        thrust=turbineArray(i) % thrust
        nacelleForce=turbineArray(i) % nacelleForce
        VelNacelle_sampled=turbineArray(i) % VelNacelle_sampled
        VelNacelle_corrected=turbineArray(i) % VelNacelle_corrected

        ! Sum all the individual torqueRotor from different blade points
        call mpi_allreduce( torqueRotor, turbineArray(i) % torqueRotor,        &
                           1, mpi_rprec, mpi_sum, TURBINE_COMMUNICATOR, ierr)

        ! Sum all the individual thrust from different blade points
        call mpi_allreduce( thrust, turbineArray(i) % thrust,                  &
                           1, mpi_rprec, mpi_sum, TURBINE_COMMUNICATOR, ierr)

        ! Sync the nacelle force
        call mpi_allreduce( nacelleForce, turbineArray(i) % nacelleForce,      &
                           size(turbineArray(i) % nacelleForce), mpi_rprec,    &
                                mpi_sum, TURBINE_COMMUNICATOR, ierr)

        ! Sync the nacelle sampled velocity
        call mpi_allreduce( VelNacelle_sampled,                                &
                               turbineArray(i) % VelNacelle_sampled,  1,       &
                                mpi_rprec, mpi_sum, TURBINE_COMMUNICATOR, ierr)

        ! Sync the nacelle corrected velocity
        call mpi_allreduce( VelNacelle_corrected,                              &
                               turbineArray(i) % VelNacelle_corrected, 1,      &
                                mpi_rprec, mpi_sum, TURBINE_COMMUNICATOR, ierr)

    endif
enddo
end subroutine atm_lesgo_mpi_gather
#endif

!+++++++++++++++++++++++++++++++++++++++++++++++++++++++++++++++++++++++++++++++
subroutine atm_lesgo_force(i)
!+++++++++++++++++++++++++++++++++++++++++++++++++++++++++++++++++++++++++++++++
! This will feed the velocity at all the actuator points into the atm
! This is done by using trilinear interpolation from lesgo
! Force will be calculated based on the velocities and stored on forceField
implicit none

integer, intent(in) :: i ! The turbine number
integer :: m,n,q,j
! mpi_velocity only used for Spalart method
real(rprec), dimension(3) :: velocity, mpi_velocity
real(rprec), dimension(3) :: xyz    ! Point onto which to interpolate velocity
real(rprec), pointer, dimension(:) :: x,y,z,zw

! The MPI turbine communcator
integer, pointer :: TURBINE_COMM

TURBINE_COMM => turbineArray(i) % TURBINE_COMM_WORLD

j=turbineArray(i) % turbineTypeID ! The turbine type ID

! Declare x, y, and z as pointers to the grid variables x, y, and z (LESGO)
nullify(x,y,z,zw)
x => grid % x
y => grid % y
z => grid % z
zw => grid % zw

if (turbineArray(i) % sampling == 'Spalart') then
    ! This loop goes through all the blade points and calculates the respective
    ! body forces then imposes it onto the force field
    do q=1, turbineArray(i) % numBladePoints
        do n=1, turbineArray(i) % numAnnulusSections
            do m=1, turbineModel(j) % numBl

                ! Actuator point onto which to interpolate the velocity
                xyz=turbineArray(i) % bladePoints(m,n,q,1:3)

                velocity = 0._rprec
                mpi_velocity = 0._rprec

                call atm_lesgo_compute_spalart_u(i, xyz, velocity)

                mpi_velocity = velocity

                ! Complie this subroutines only if MPI will be used
#ifdef PPMPI
!~                     call mpi_barrier( TURBINE_COMM, ierr )
                    ! Sync all the blade forces
                    call mpi_allreduce(mpi_velocity, velocity, size(velocity), &
                           mpi_rprec, mpi_sum, TURBINE_COMM , ierr)
#endif

                ! This will compute the blade force for the specific point
                if (  z(1) <= xyz(3)/z_i .and. xyz(3)/z_i < z(nz) ) then
                    call atm_computeBladeForce(i,m,n,q,velocity)
                else
                    velocity = 0._rprec
                endif

            enddo
        enddo
    enddo


else if (turbineArray(i) % sampling == 'atPoint') then
    ! This loop goes through all the blade points and calculates the respective
    ! body forces then imposes it onto the force field
    do q=1, turbineArray(i) % numBladePoints
        do n=1, turbineArray(i) % numAnnulusSections
            do m=1, turbineModel(j) % numBl

                ! Actuator point onto which to interpolate the velocity
                xyz=turbineArray(i) % bladePoints(m,n,q,1:3)

                ! Non-dimensionalizes the point location
                xyz=xyz/z_i

                ! Interpolate velocities if inside the domain
                if (  z(1) <= xyz(3) .and. xyz(3) < z(nz) ) then
                    velocity(1)=                                               &
                    trilinear_interp(u(1:nx,1:ny,lbz:nz),lbz,xyz)*u_star
                    velocity(2)=                                               &
                    trilinear_interp(v(1:nx,1:ny,lbz:nz),lbz,xyz)*u_star
                    velocity(3)=                                               &
                    trilinear_interp(w_uv(1:nx,1:ny,lbz:nz),lbz,xyz)*u_star

                    ! This will compute the blade force for the specific point
                    call atm_computeBladeForce(i,m,n,q,velocity)

                endif

            enddo
        enddo
    enddo
endif

    ! Calculate Nacelle force
    if (turbineArray(i) % nacelle) then
        xyz=turbineArray(i) % nacelleLocation
        xyz=xyz/z_i
        if (  z(1) <= xyz(3) .and. xyz(3) < z(nz) ) then

            velocity(1)=                                                   &
            trilinear_interp(u(1:nx,1:ny,lbz:nz),lbz,xyz)*u_star
            velocity(2)=                                                   &
            trilinear_interp(v(1:nx,1:ny,lbz:nz),lbz,xyz)*u_star
            velocity(3)=                                                   &
            trilinear_interp(w_uv(1:nx,1:ny,lbz:nz),lbz,xyz)*u_star

            call atm_computeNacelleForce(i,velocity)

        endif
    endif

end subroutine atm_lesgo_force

!+++++++++++++++++++++++++++++++++++++++++++++++++++++++++++++++++++++++++++++++
subroutine atm_lesgo_compute_Spalart_u(i, xyz, velocity)
!+++++++++++++++++++++++++++++++++++++++++++++++++++++++++++++++++++++++++++++++
! This will calculate the sampling velocity using the proposed method
! from Spalart
! n turbine number
! xyz actuator point position vector
! velocity reference velocity for computing lift and drag

implicit none

integer, intent(in) :: i
real(rprec), intent(in) :: xyz(3)
real(rprec), intent(inout) :: velocity(3)

integer :: c, m, n, q

! Pointers for mesh
real(rprec), pointer, dimension(:) :: z,zw

! Test for time optimization
real(rprec) :: dist, a(3), projectradius, epsilon

nullify(z,zw)
z => grid % z
zw => grid % zw

! Value of epsilon
epsilon=turbineArray(i) % epsilon

! Projection radius
projectradius = turbineArray(i) % projectionRadius

! Set the velocity to zero
velocity = 0._rprec


do c=1,forceFieldUV(i) % c

    a = forceFieldUV(i) %  location(1:3, c)
    m = forceFieldUV(i) %  ijk(1, c)
    n = forceFieldUV(i) %  ijk(2, c)
    q = forceFieldUV(i) %  ijk(3, c)

    dist=((a(1)-xyz(1))**2+(a(2)-xyz(2))**2+(a(3)-xyz(3))**2)**0.5
    if (dist .le. projectradius * z_i) then
        if ( z(1) <= a(3)/z_i .and. a(3)/z_i < z(nz)) then

        ! The value of the kernel. This is the actual smoothing function
        velocity(1) = velocity(1) + u(m,n,q) * exp(-(dist/epsilon)**2)    &
                                 /  ((epsilon**3.)*(pi**1.5))
        velocity(2) = velocity(2) + v(m,n,q) * exp(-(dist/epsilon)**2)    &
                                 /  ((epsilon**3.)*(pi**1.5))
        endif
    endif
enddo

do c=1,forceFieldW(i) % c
    a = forceFieldW(i) %  location(1:3, c)
    m = forceFieldW(i) %  ijk(1, c)
    n = forceFieldW(i) %  ijk(2, c)
    q = forceFieldW(i) %  ijk(3, c)

    dist=((a(1)-xyz(1))**2+(a(2)-xyz(2))**2+(a(3)-xyz(3))**2)**0.5

    if (dist .le. projectradius) then
        if ( z(1) <= a(3)/z_i .and. a(3)/z_i < z(nz)) then

        ! The value of the kernel. This is the actual smoothing function
        velocity(3) = velocity(3) + w(m,n,q) * exp(-(dist/epsilon)**2)    &
                                 /  ((epsilon**3.)*(pi**1.5))
        endif
    endif
enddo

velocity = velocity * u_star * z_i * dx * z_i * dy *z_i * dz

end subroutine atm_lesgo_compute_Spalart_u

!+++++++++++++++++++++++++++++++++++++++++++++++++++++++++++++++++++++++++++++++
subroutine atm_lesgo_convolute_force(i)
!+++++++++++++++++++++++++++++++++++++++++++++++++++++++++++++++++++++++++++++++
! This will convolute the forces for each turbine

implicit none

!~ type(clock_t) :: myClock

integer, intent(in) :: i
integer :: j, m, n, q, c,mmend,nnend,qqend

integer :: ii, jj, kk  ! Indices for lesgo fields

! Test for time optimization
real(rprec) :: dist,a(3),b(3),projectradius,epsilon,const1,const2,const3
real(rprec) :: nacelleEpsilon

! Variables for convolution force
real(rprec) :: kernel, force(3)

! Pointers for the turbineArray quantities
real(rprec), pointer, dimension(:,:,:,:) :: bladeForces, bladePoints

real(rprec), pointer, dimension(:,:) :: bodyForceUV, bodyForceW

nullify(bladeForces)
nullify(bladePoints)
nullify(bodyForceUV)
nullify(bodyForceW)

bladeForces => turbineArray(i) % bladeForces
bladePoints => turbineArray(i) % bladePoints

bodyForceUV => forceFieldUV(i) % force
bodyForceW =>  forceFieldW(i) % force

!real(rprec) :: dummyForce(3)  ! Debugging

j=turbineArray(i) % turbineTypeID ! The turbine type ID

! This will convolute the blade force onto the grid points
! affected by the turbines on both grids
! Only if the distance is less than specified value
mmend=turbineModel(j) % numBl
nnend=turbineArray(i) % numAnnulusSections
qqend=turbineArray(i) % numBladePoints
projectradius=turbineArray(i) % projectionRadius
epsilon=turbineArray(i) % epsilon
nacelleEpsilon = turbineArray(i) % nacelleEpsilon
const1=1./ ((epsilon**3.)*(pi**1.5))
const2= z_i/(u_star**2.)
const3=const1*const2

! Body Force implementation using velocity sampling at the actuator point
if (turbineArray(i) % sampling == 'atPoint') then

    !~  call myClock % start()
    do c=1,forceFieldUV(i) % c
        a= forceFieldUV(i) %  location(1:3,c)
        force=0._rprec

        ! Blade forces
        do m=1, mmend
            do n=1, nnend
               do q=1, qqend

                    b= bladePoints(m,n,q,:)
                    dist=((a(1)-b(1))**2+(a(2)-b(2))**2+(a(3)-b(3))**2)**0.5

                    if (dist .le. projectradius) then
                    ! The value of the kernel. This is the actual smoothing function
                     force(1:2) = force(1:2) +  bladeForces(m,n,q,1:2) *exp(-(dist/epsilon)**2)
                    endif

                enddo
            enddo
        enddo
        force(1:2)=force(1:2)* const3

        ! Nacelle force
        if (turbineArray(i) % nacelle) then
            b=turbineArray(i) % nacelleLocation
            dist=((a(1)-b(1))**2+(a(2)-b(2))**2+(a(3)-b(3))**2)**0.5
    !~         if (dist .le. projectradius) then
                ! The value of the kernel. This is the actual smoothing function
                kernel=exp(-(dist/nacelleEpsilon)**2.) / ( (nacelleEpsilon**3.)*(pi**1.5) )
                !write(*,*) 'kernel Value= ', kernel
                force(1:2) = force(1:2)+turbineArray(i) % nacelleForce(1:2) *  &
                             kernel *const2
    !~          integrateNacelleForce=integrateNacelleForce+force(1) * dx *dy * dz * z_i**3

    !~         endif
        endif


        bodyForceUV(1:2,c) = force(1:2)
    !~     if (abs(bodyForceUV(1,c)) .gt. 0) then
    !~                 write(*,*) 'bodyForceUV is: ', bodyForceUV(1,c)
    !~     endif
    enddo


    do c=1,forceFieldW(i) % c
        a= forceFieldW(i) %  location(1:3,c)
        force=0._rprec

        ! Blade forces
        do m=1,mmend
            do n=1,nnend
               do q=1,qqend

                    b= bladePoints(m,n,q,:)
                    dist=((a(1)-b(1))**2+(a(2)-b(2))**2+(a(3)-b(3))**2)**0.5

                    if (dist .le. projectradius) then
                    ! The value of the kernel. This is the actual smoothing function
                    force(3) = force(3) +  bladeForces(m,n,q,3) &
                               *exp(-(dist/epsilon)**2)
                    endif

                enddo
            enddo
        enddo
        force(3)=force(3)* const3

        ! Nacelle force
        if (turbineArray(i) % nacelle) then
            b=turbineArray(i) % nacelleLocation
            dist=((a(1)-b(1))**2+(a(2)-b(2))**2+(a(3)-b(3))**2)**0.5
            if (dist .le. projectradius) then
                ! The value of the kernel. This is the actual smoothing function
                kernel=exp(-(dist/nacelleEpsilon)**2.)/(nacelleepsilon**3.*pi**1.5)
                force(3) = force(3)+turbineArray(i) % nacelleForce(3) *           &
                           kernel *const2
            endif
        endif

        bodyForceW(3,c) = force(3)
    enddo

! The Spalart method uses the local velocity field.
! For this reason it needs to be done explicitly in this module
! and cannot be generally coded from the actuator_turbine_model module
elseif (turbineArray(i) % sampling == 'Spalart') then

    !~  call myClock % start()
    do c=1,forceFieldUV(i) % c
        a= forceFieldUV(i) %  location(1:3,c)
        force=0._rprec
        ! Indices for velocity field
        ii = forceFieldUV(i) % ijk(1,c)
        jj = forceFieldUV(i) % ijk(2,c)
        kk = forceFieldUV(i) % ijk(3,c)

        ! Blade forces
        do m=1, mmend
            do n=1, nnend
               do q=1, qqend

                    b= bladePoints(m,n,q,:)
                    dist=((a(1)-b(1))**2+(a(2)-b(2))**2+(a(3)-b(3))**2)**0.5

                    if (dist .le. projectradius) then
                        ! The value of the kernel.
                        ! This is the actual smoothing function
                        ! Divide by velocity magnitude
                         force(1) = force(1) +  bladeForces(m,n,q,1) *         &
                                      exp(-(dist/epsilon)**2)                  &
                         / (turbineArray(i) % Vmag(m,n,q)) *                     &
                         ( u(ii,jj,kk)  * u_star +                             &
                         turbineArray(i) % rotSpeed *                          &
                         turbineArray(i) % bladeRadius(m,n,q) *                &
                         cos(turbineModel(j) % PreCone))

                         force(2) = force(2) +  bladeForces(m,n,q,2) *         &
                                      exp(-(dist/epsilon)**2)                  &
                         / turbineArray(i) % Vmag(m,n,q) *                     &
                         ( v(ii,jj,kk) * u_star +                              &
                         turbineArray(i) % bladeAlignedVectors(m,n,q,2,2) *    &
                         turbineArray(i) % rotSpeed *                          &
                         turbineArray(i) % bladeRadius(m,n,q) *                &
                         cos(turbineModel(j) % PreCone))

                    endif

                enddo
            enddo
        enddo
        force(1:2)=force(1:2)* const3

        ! Nacelle force
        if (turbineArray(i) % nacelle) then
            b=turbineArray(i) % nacelleLocation
            dist=((a(1)-b(1))**2+(a(2)-b(2))**2+(a(3)-b(3))**2)**0.5
    !~         if (dist .le. projectradius) then
                ! The value of the kernel. This is the actual smoothing function
                kernel = exp(-(dist/nacelleEpsilon)**2.) /                       &
                         ( (nacelleEpsilon**3.)*(pi**1.5) )
                !write(*,*) 'kernel Value= ', kernel
                force(1:2) = force(1:2)+turbineArray(i) % nacelleForce(1:2) *  &
                             kernel *const2
    !~          integrateNacelleForce=integrateNacelleForce+force(1) * dx *dy * dz * z_i**3

    !~         endif
        endif


        bodyForceUV(1:2,c) = force(1:2)
    enddo


    do c=1,forceFieldW(i) % c
        a= forceFieldW(i) %  location(1:3,c)
        force=0._rprec
        ! Indices for velocity field
        ii = forceFieldW(i) % ijk(1,c)
        jj = forceFieldW(i) % ijk(2,c)
        kk = forceFieldW(i) % ijk(3,c)

        ! Blade forces
        do m=1,mmend
            do n=1,nnend
               do q=1,qqend

                    b= bladePoints(m,n,q,:)
                    dist=((a(1)-b(1))**2+(a(2)-b(2))**2+(a(3)-b(3))**2)**0.5

                    if (dist .le. projectradius) then
                        ! The value of the kernel.
                        ! This is the actual smoothing function
                        force(3) = force(3) +  bladeForces(m,n,q,3) *          &
                                   exp(-(dist/epsilon)**2)                     &
                         / turbineArray(i) % Vmag(m,n,q) *                     &
                         ( w(ii,jj,kk) * u_star +                              &
                         turbineArray(i) % bladeAlignedVectors(m,n,q,2,3) *    &
                         turbineArray(i) % rotSpeed *                          &
                         turbineArray(i) % bladeRadius(m,n,q) *                &
                         cos(turbineModel(j) % PreCone))
                    endif

                enddo
            enddo
        enddo
        force(3)=force(3)* const3

        ! Nacelle force
        if (turbineArray(i) % nacelle) then
            b=turbineArray(i) % nacelleLocation
            dist=((a(1)-b(1))**2+(a(2)-b(2))**2+(a(3)-b(3))**2)**0.5
            if (dist .le. projectradius) then
                ! The value of the kernel. This is the actual smoothing function
                kernel=exp(-(dist/nacelleEpsilon)**2.)/(nacelleepsilon**3.*pi**1.5)
                force(3) = force(3)+turbineArray(i) % nacelleForce(3) *           &
                           kernel *const2
            endif
        endif

        bodyForceW(3,c) = force(3)
    enddo

endif

end subroutine atm_lesgo_convolute_force


!+++++++++++++++++++++++++++++++++++++++++++++++++++++++++++++++++++++++++++++++
subroutine atm_lesgo_apply_force()
!+++++++++++++++++++++++++++++++++++++++++++++++++++++++++++++++++++++++++++++++
! This will apply the blade force onto the CFD grid by using the convolution
! function in the ATM library
implicit none

integer :: c,m
integer :: i,j,k

do m=1, numberOfTurbines

    if (turbineArray(m) % operate) then
        ! Impose force field onto the flow field variables
        ! The forces are non-dimensionalized here as well
        do c=1,forceFieldUV(m) % c
            i=forceFieldUV(m) % ijk(1,c)
            j=forceFieldUV(m) % ijk(2,c)
            k=forceFieldUV(m) % ijk(3,c)

            fxa(i,j,k) = fxa(i,j,k) + forceFieldUV(m) % force(1,c)
            fya(i,j,k) = fya(i,j,k) + forceFieldUV(m) % force(2,c)

        enddo

        do c=1,forceFieldW(m) % c
            i=forceFieldW(m) % ijk(1,c)
            j=forceFieldW(m) % ijk(2,c)
            k=forceFieldW(m) % ijk(3,c)

            fza(i,j,k) = fza(i,j,k) + forceFieldW(m) % force(3,c)

        enddo
    endif
enddo

end subroutine atm_lesgo_apply_force


end module atm_lesgo_interface




<|MERGE_RESOLUTION|>--- conflicted
+++ resolved
@@ -185,11 +185,11 @@
 integer :: local_group  ! The local group of processors
 integer :: member !  (1 or 0) yes or no
 integer :: num_of_members  ! total number of members
+#endif
 
 ! List of all the cores that belong to this turbine
 ! This variable gets allocated for each turbine
 integer, allocatable, dimension(:) :: ls_of_cores
-#endif
 
 nullify(x,y,z,zw)
 x => grid % x
@@ -244,12 +244,10 @@
 allocate(forceFieldW(m) % location(3,cW))
 allocate(forceFieldW(m) % ijk(3,cW))
 
-#ifdef PPMPI
 call mpi_barrier( comm, ierr )
 write(*,*) 'Number of cells being affected by ATM in turbine', m,              &
            ' cUV, cW = ', cUV, cW
 call mpi_barrier( comm, ierr )
-#endif
 
 cUV=0
 cW=0
@@ -416,15 +414,10 @@
         turbineArray(i) % bladeAlignedVectors = 0._rprec
         turbineArray(i) % VelNacelle_sampled = 0._rprec
         turbineArray(i) % VelNacelle_corrected = 0._rprec
-<<<<<<< HEAD
-
-        ! If statement is for running code only if grid points affected are in
-=======
         turbineArray(i) % axialForce = 0._rprec
         turbineArray(i) % tangentialForce = 0._rprec
 
-        ! If statement is for running code only if grid points affected are in 
->>>>>>> 0adf294c
+        ! If statement is for running code only if grid points affected are in
         ! this processor. If not, no code is executed at all.
 !~         if (forceFieldUV(i) % c .gt. 0 .or. forceFieldW(i) % c .gt. 0) then
         if (turbineArray(i) % operate) then
@@ -485,13 +478,7 @@
 !~             endif
 !~         enddo
 
-<<<<<<< HEAD
-        ! Compute the correction for the Cl coefficient
-        call atm_compute_cl_correction(i)
-
-=======
-            
->>>>>>> 0adf294c
+
     enddo
 
 !~         totForce=0.
@@ -553,8 +540,8 @@
     endif
 enddo
 
-#ifdef PPMPDI
 ! Make sure all processors stop wait for the output to be completed
+#ifdef PPMPI
 call mpi_barrier( comm, ierr )
 #endif
 
@@ -635,11 +622,7 @@
         call mpi_allreduce(turbineArray(i) % bladeScalarDummy,                 &
                            turbineArray(i) % Cl,                               &
                            size(turbineArray(i) % bladeScalarDummy),           &
-<<<<<<< HEAD
-                           mpi_rprec, mpi_sum, TURBINE_COMMUNICATOR, ierr)
-=======
-                           mpi_rprec, mpi_sum, TURBINE_COMMUNICATOR, ierr) 
->>>>>>> 0adf294c
+                           mpi_rprec, mpi_sum, TURBINE_COMMUNICATOR, ierr)
 
         ! Sync Cd
         turbineArray(i) % bladeScalarDummy = turbineArray(i) % Cd
@@ -1231,8 +1214,4 @@
 end subroutine atm_lesgo_apply_force
 
 
-end module atm_lesgo_interface
-
-
-
-
+end module atm_lesgo_interface