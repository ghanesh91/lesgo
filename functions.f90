--- conflicted
+++ resolved
@@ -259,18 +259,6 @@
 
    endif
 
-<<<<<<< HEAD
-#ifdef PPDEBUG
-if (DEBUG) then
-   if( cell_indx > Nx .or. cell_indx < 1)  then
-     write(*,*) 'px, dx, L_x, cell_indx : ', px, dx, L_x, cell_indx
-     call error(func_name, 'Specified point is not in spatial domain (x-direction)')
-   endif
-endif   
-#endif
-
-=======
->>>>>>> 837c6338
   case ('j')
 
     ! Autowrap spatial point
@@ -292,18 +280,6 @@
       cell_indx = floor (px / dx) + 1
 
    endif
-<<<<<<< HEAD
-   
-#ifdef PPDEBUG
-if (DEBUG) then
-   if( cell_indx > Ny .or. cell_indx < 1)  then
-      write(*,*) 'px, dx, L_y, cell_indx : ', px, dx, L_y, cell_indx
-      call error(func_name, 'Specified point is not in spatial domain (y-direction)')
-   endif
-endif   
-#endif
-=======
->>>>>>> 837c6338
 
   !  Need to compute local distance to get local k index
   case ('k')
@@ -319,23 +295,6 @@
 
     endif
 
-<<<<<<< HEAD
-#ifdef PPDEBUG
-if (DEBUG) then
-    if( cell_indx >= Nz .or. cell_indx < lbz) call error(func_name, 'Specified point is not in spatial domain (z-direction)')    
-endif
-#endif
-
-#ifdef PPDEBUG
-if (DEBUG) then
-  case default
-
-    call error (func_name, 'invalid indx =' // indx)
-endif    
-#endif
-
-=======
->>>>>>> 837c6338
 end select
 
 nullify(z)
