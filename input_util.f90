!!
!!  Copyright (C) 2011-2017  Johns Hopkins University
!!
!!  This file is part of lesgo.
!!
!!  lesgo is free software: you can redistribute it and/or modify
!!  it under the terms of the GNU General Public License as published by
!!  the Free Software Foundation, either version 3 of the License, or
!!  (at your option) any later version.
!!
!!  lesgo is distributed in the hope that it will be useful,
!!  but WITHOUT ANY WARRANTY; without even the implied warranty of
!!  MERCHANTABILITY or FITNESS FOR A PARTICULAR PURPOSE.  See the
!!  GNU General Public License for more details.
!!
!!  You should have received a copy of the GNU General Public License
!!  along with lesgo.  If not, see <http://www.gnu.org/licenses/>.
!!

!*******************************************************************************
module input_util
!*******************************************************************************
use types, only : rprec
use param, only : path, CHAR_BUFF_LENGTH
implicit none

save
private

public :: read_input_conf

<<<<<<< HEAD
character (*), parameter :: mod_name = 'string_util'

character (*), parameter :: input_conf = path // 'lesgo.conf'
character (*), parameter :: comment = '!'
!character (*), parameter :: ldelim = '('  !--no whitespace allowed
!character (*), parameter :: rdelim = ')'  !--no whitespace allowed
character (*), parameter :: block_entry = '{'
character (*), parameter :: block_exit = '}'
character (*), parameter :: equal = '='
character (*), parameter :: esyntax = 'syntax error at line'
=======
character(*), parameter :: mod_name = 'input_util'

character(*), parameter :: input_conf = path // 'lesgo.conf'
character(*), parameter :: comment = '!'
character(*), parameter :: block_entry = '{'
character(*), parameter :: block_exit = '}'
character(*), parameter :: equal = '='
character(*), parameter :: esyntax = 'syntax error at line'
>>>>>>> 08fc1240

! Delimiters used for reading vectors and points
character(*), parameter :: delim_minor=','
character(*), parameter :: delim_major='//'

! Thresh hold for evaluating differences in floating point values.
real(rprec), parameter :: thresh = 1.0e-6_rprec

interface parse_vector
    module procedure parse_vector_real, parse_vector_point3D
end interface

contains

!*******************************************************************************
subroutine read_input_conf ()
!*******************************************************************************
use param
use messages
use string_util, only : eat_whitespace, uppercase
implicit none

integer, parameter :: lun = 1
character (CHAR_BUFF_LENGTH) :: buff
integer :: block_entry_pos, block_exit_pos, equal_pos
integer :: ios
integer :: line
logical :: exst

character(*), parameter :: sub_name = mod_name // '.read_input_conf'

! Check that the configuration file exists
inquire (file=input_conf, exist=exst)

if (exst) then
    open (lun, file=input_conf, action='read')
else
    call error (sub_name, 'file ' // input_conf // ' does not exist')
end if

line = 0
do
<<<<<<< HEAD

  call readline( lun, line, buff, block_entry_pos, block_exit_pos, &
                 equal_pos, ios )

  if (ios /= 0) exit

  if (block_entry_pos == 0) then  !--for now, invalid format if no block entry found
    call error (sub_name, 'block entry not found on line', line)
  end if

  ! Find block
  select case (uppercase(buff(1:block_entry_pos-1)))

  case ('DOMAIN')

     call domain_block()

  case ('MODEL')

     call model_block()

  case ('TIME')

     call time_block()

  case ('FLOW_COND')

     call flow_cond_block()

  case ('OUTPUT')

     call output_block()

#ifdef PPLVLSET
  case ('LEVEL_SET')

     call level_set_block()

=======
    call readline( lun, line, buff, block_entry_pos, block_exit_pos,           &
        equal_pos, ios )

    if (ios /= 0) exit

    if (block_entry_pos == 0) then  !--for now, invalid format if no block entry found
        call error (sub_name, 'block entry not found on line', line)
    end if

    ! Find block
    select case (uppercase(buff(1:block_entry_pos-1)))
        case ('DOMAIN')
            call domain_block()
        case ('MODEL')
            call model_block()
        case ('TIME')
            call time_block()
        case ('FLOW_COND')
            call flow_cond_block()
        case ('OUTPUT')
            call output_block()
#ifdef PPLVLSET
        case ('LEVEL_SET')
            call level_set_block()
>>>>>>> 08fc1240
#endif
#ifdef PPTURBINES
<<<<<<< HEAD
  case ('TURBINES')

     call turbines_block()
#endif

  case default

     if(coord == 0) call mesg( sub_name, 'Found unused input block: ' // buff(1:block_entry_pos-1) )
     ! Now need to 'fast-forward' untile we reach the end of the block
     do while ( block_exit_pos == 0 )
        call readline( lun, line, buff, block_entry_pos, block_exit_pos, &
             equal_pos, ios )
        if (ios /= 0) exit ! exit if end of file is reached
     enddo

  end select

=======
        case ('TURBINES')
            call turbines_block()
#endif
        case default
            if (coord == 0) write(*,*) 'Found unused input block: '//          &
                buff(1:block_entry_pos-1)
            ! Now need to 'fast-forward' until we reach the end of the block
            do while ( block_exit_pos == 0 )
                call readline( lun, line, buff, block_entry_pos,               &
                    block_exit_pos, equal_pos, ios )
                ! exit if end of file is reached
                if (ios /= 0) exit
            enddo
    end select
>>>>>>> 08fc1240
end do

close (lun)

contains

!*******************************************************************************
subroutine domain_block()
!*******************************************************************************
use types, only : rprec
use param
implicit none

character(*), parameter :: block_name = 'DOMAIN'

integer :: ival_read
integer :: np
real(rprec) :: val_read

do
<<<<<<< HEAD

  call readline( lun, line, buff, block_entry_pos, block_exit_pos, &
                 equal_pos, ios )
  if (ios /= 0) call error( sub_name, 'Bad read in block')

  if( block_exit_pos == 0 ) then

     ! Check that the data entry conforms to correct format
     call checkentry()

     select case (uppercase(buff(1:equal_pos-1)))

     case ('NPROC')
        read (buff(equal_pos+1:), *) nproc
     case ('NX')
        read (buff(equal_pos+1:), *) Nx
     case ('NY')
        read (buff(equal_pos+1:), *) Ny
     case ('NZ')
        read (buff(equal_pos+1:), *) Nz_tot
     case ('Z_I')
        read (buff(equal_pos+1:), *) z_i
     case ('LX')
        read (buff(equal_pos+1:), *) L_x
     case ('LY')
        read (buff(equal_pos+1:), *) L_y
     case ('LZ')
        read (buff(equal_pos+1:), *) L_z
     case ('UNIFORM_SPACING')
        read (buff(equal_pos+1:), *) uniform_spacing
     case default
        if(coord == 0) call mesg( sub_name, 'Found unused data value in ' // block_name // ' block: ' // buff(1:equal_pos-1) )
     end select

  elseif ( block_exit_pos == 1 ) then

     ! === Set dependant variables ===
#ifndef PPMPI
     if( nproc /= 1 ) then
        ival_read = nproc
        ! Reset to 1
        nproc=1
        if( coord == 0 ) &
             call mesg( sub_name, 'Reseting nproc to: ', nproc )
     endif
#endif

     ! Set the processor owned vertical grid spacing
     nz = floor ( real( nz_tot, rprec ) / nproc ) + 1

     ! Recompute nz_tot to be compliant with computed nz
     ival_read = nz_tot
     nz_tot = ( nz - 1 ) * nproc + 1
     if( coord == 0 .AND. ival_read /= nz_tot ) &
          call mesg( sub_name, 'Reseting Nz (total) to: ', nz_tot )
     ! Grid size for dealiasing
     nx2 = 3 * nx / 2
     ny2 = 3 * ny / 2
     ! Grid size for FFT's
     lh = nx / 2 + 1
     ld = 2 * lh
     lh_big = nx2 / 2 + 1
     ld_big = 2 * lh_big

     ! Grid spacing (x direction)
     dx = L_x / nx

     ! Check if we are to enforce uniform grid spacing
     if( uniform_spacing ) then

        ! Adjust L_y
        val_read = L_y
        L_y = ny * dx
        if( coord == 0 .AND. abs( val_read - L_y ) >= thresh ) &
             call mesg( sub_name, 'Reseting Ly to: ', L_y )

        ! Adjust L_z
        val_read = L_z
        L_z = (nz_tot - 1 ) * dx
        if( coord == 0 .AND. abs( val_read - L_z ) >= thresh ) &
             call mesg( sub_name, 'Reseting Lz to: ', L_z )

     endif

     ! Grid spacing (y and z directions)
     dy = L_y / ny
     dz = L_z / ( nz_tot - 1 )

     return

  else

     call error( sub_name, block_name // ' data block not formatted correctly: ' // buff(1:equal_pos-1) )

  endif

=======
    call readline( lun, line, buff, block_entry_pos, block_exit_pos,           &
        equal_pos, ios )

    if (ios /= 0) call error( sub_name, 'Bad read in block')

    if (block_exit_pos == 0) then
        ! Check that the data entry conforms to correct format
        call checkentry()
        select case (uppercase(buff(1:equal_pos-1)))
            case ('NPROC')
                read (buff(equal_pos+1:), *) np
            case ('NX')
                read (buff(equal_pos+1:), *) Nx
            case ('NY')
                read (buff(equal_pos+1:), *) Ny
            case ('NZ')
                read (buff(equal_pos+1:), *) Nz_tot
            case ('Z_I')
                read (buff(equal_pos+1:), *) z_i
            case ('LX')
                read (buff(equal_pos+1:), *) L_x
            case ('LY')
                read (buff(equal_pos+1:), *) L_y
            case ('LZ')
                read (buff(equal_pos+1:), *) L_z
            case ('UNIFORM_SPACING')
                read (buff(equal_pos+1:), *) uniform_spacing
            case default
                if (coord == 0) write(*,*) 'Found unused data value in '       &
                    // block_name // ' block: ' // buff(1:equal_pos-1)
        end select
    elseif (block_exit_pos == 1) then
        ! Check or reset nproc based on MPI setup
#ifndef PPMPI
        ! Reset to nproc to 1 when not using MPI
        if( nproc /= 1 ) then
            nproc = 1
            call mesg(sub_name, 'Reseting nproc to: ', nproc)
        end if
#else
! check if run-time number of processes agrees with nproc parameter
        if (np /= nproc) then
            call error(sub_name, 'Runtime number of procs = ', nproc,          &
                ' is not equal to nproc = ', np)
        endif
#endif

        ! Set the processor owned vertical grid spacing
        nz = floor ( real( nz_tot, rprec ) / nproc ) + 1

        ! Recompute nz_tot to be compliant with computed nz
        ival_read = nz_tot
        nz_tot = ( nz - 1 ) * nproc + 1
        if (coord == 0 .AND. ival_read /= nz_tot )                             &
           write(*,*) 'Reseting Nz (total) to: ', nz_tot

        ! Grid size for dealiasing
        nx2 = 3 * nx / 2
        ny2 = 3 * ny / 2

        ! Grid size for FFT's
        lh = nx / 2 + 1
        ld = 2 * lh
        lh_big = nx2 / 2 + 1
        ld_big = 2 * lh_big

        ! Grid spacing (x direction)
        dx = L_x / nx

        ! Check if we are to enforce uniform grid spacing
        if (uniform_spacing) then
            ! Adjust L_y
            val_read = L_y
            L_y = ny * dx
            if (coord == 0 .AND. abs( val_read - L_y ) >= thresh)              &
                call mesg( sub_name, 'Reseting Ly to: ', L_y )

            ! Adjust L_z
            val_read = L_z
            L_z = (nz_tot - 1 ) * dx
            if (coord == 0 .AND. abs( val_read - L_z ) >= thresh)              &
                call mesg( sub_name, 'Reseting Lz to: ', L_z )
        endif

        ! Grid spacing (y and z directions)
        dy = L_y / ny
        dz = L_z / ( nz_tot - 1 )

        return
    else
        call error( sub_name, block_name //                                    &
            'data block not formatted correctly: ' // buff(1:equal_pos-1) )
    endif
>>>>>>> 08fc1240
enddo

end subroutine domain_block

!*******************************************************************************
subroutine model_block()
!*******************************************************************************
use param
implicit none

character(*), parameter :: block_name = 'MODEL'

do
<<<<<<< HEAD

  call readline( lun, line, buff, block_entry_pos, block_exit_pos, &
                 equal_pos, ios )
  if (ios /= 0) call error( sub_name, 'Bad read in block')

  if( block_exit_pos == 0 ) then

     ! Check that the data entry conforms to correct format
     call checkentry()

     select case (uppercase(buff(1:equal_pos-1)))

     case ('SGS_MODEL')
        read (buff(equal_pos+1:), *) sgs_model
     case ('WALL_DAMP_EXP')
        read (buff(equal_pos+1:), *) wall_damp_exp
     case ('CS_COUNT')
        read (buff(equal_pos+1:), *) cs_count
     case ('DYN_INIT')
        read (buff(equal_pos+1:), *) DYN_init
     case ('CO')
        read (buff(equal_pos+1:), *) Co
     case ('IFILTER')
        read (buff(equal_pos+1:), *) ifilter
     case ('U_STAR')
        read (buff(equal_pos+1:), *) u_star
     case ('VONK')
        read (buff(equal_pos+1:), *) vonk
     case ('CORIOLIS_FORCING')
        read (buff(equal_pos+1:), *) coriolis_forcing
     case ('CORIOL')
        read (buff(equal_pos+1:), *) coriol
     case ('UG')
        read (buff(equal_pos+1:), *) ug
     case ('VG')
        read (buff(equal_pos+1:), *) vg
     case ('NU_MOLEC')
        read (buff(equal_pos+1:), *) nu_molec
     case ('MOLEC')
        read (buff(equal_pos+1:), *) molec
     case ('SGS')
        read (buff(equal_pos+1:), *) sgs
     case default

        if(coord == 0) call mesg( sub_name, 'Found unused data value in ' // block_name // ' block: ' // buff(1:equal_pos-1) )

     end select

  elseif( block_exit_pos == 1 ) then

     return

  else

     call error( sub_name, block_name // ' data block not formatted correctly: ' // buff(1:equal_pos-1) )

  endif

=======
    call readline( lun, line, buff, block_entry_pos, block_exit_pos,           &
        equal_pos, ios )

    if (ios /= 0) call error( sub_name, 'Bad read in block')

    if (block_exit_pos == 0) then

        ! Check that the data entry conforms to correct format
        call checkentry()

        select case (uppercase(buff(1:equal_pos-1)))
            case ('SGS_MODEL')
                read (buff(equal_pos+1:), *) sgs_model
            case ('WALL_DAMP_EXP')
                read (buff(equal_pos+1:), *) wall_damp_exp
            case ('CS_COUNT')
                read (buff(equal_pos+1:), *) cs_count
            case ('DYN_INIT')
                read (buff(equal_pos+1:), *) DYN_init
            case ('CO')
                read (buff(equal_pos+1:), *) Co
            case ('IFILTER')
                read (buff(equal_pos+1:), *) ifilter
            case ('U_STAR')
                read (buff(equal_pos+1:), *) u_star
            case ('VONK')
                read (buff(equal_pos+1:), *) vonk
            case ('CORIOLIS_FORCING')
                read (buff(equal_pos+1:), *) coriolis_forcing
            case ('CORIOL')
                read (buff(equal_pos+1:), *) coriol
            case ('UG')
                read (buff(equal_pos+1:), *) ug
            case ('VG')
                read (buff(equal_pos+1:), *) vg
            case ('NU_MOLEC')
                read (buff(equal_pos+1:), *) nu_molec
            case ('MOLEC')
                read (buff(equal_pos+1:), *) molec
            case ('SGS')
                read (buff(equal_pos+1:), *) sgs
            case default
                if (coord == 0) write(*,*) 'Found unused data value in '       &
                    // block_name // ' block: ' // buff(1:equal_pos-1)
        end select
    elseif( block_exit_pos == 1 ) then
        return
    else
        call error( sub_name, block_name //                                    &
            ' data block not formatted correctly: ' // buff(1:equal_pos-1) )
    endif
>>>>>>> 08fc1240
enddo

end subroutine model_block

!*******************************************************************************
subroutine time_block()
!*******************************************************************************
use types, only : rprec
use param
implicit none

character(*), parameter :: block_name = 'TIME'

do
<<<<<<< HEAD

  call readline( lun, line, buff, block_entry_pos, block_exit_pos, &
                 equal_pos, ios )
  if (ios /= 0) call error( sub_name, 'Bad read in block')


  if( block_exit_pos == 0 ) then

     ! Check that the data entry conforms to correct format
     call checkentry()

     select case (uppercase(buff(1:equal_pos-1)))

     case ('NSTEPS')
        read (buff(equal_pos+1:), *) nsteps

     case ('RUNTIME')
        read (buff(equal_pos+1:), *) runtime

     case ('USE_CFL_DT')
        read (buff(equal_pos+1:), *) use_cfl_dt

     case ('CFL')
        read (buff(equal_pos+1:), *) cfl

     case('DT')
        read (buff(equal_pos+1:), *) dt

     case('CUMULATIVE_TIME')
        read (buff(equal_pos+1:), *) cumulative_time
     case default

        if(coord == 0) call mesg( sub_name, 'Found unused data value in ' // block_name // ' block: ' // buff(1:equal_pos-1) )
     end select

  elseif( block_exit_pos == 1 ) then

     ! Set dependent data
     if( .not. use_cfl_dt ) then
       ! Set dimensional time step
       dt_dim = dt * z_i / u_star
       ! Set AB2 integration coefficients
       tadv1 = 1.5_rprec
       tadv2 = 1.0_rprec - tadv1
     endif

     return

  else

     call error( sub_name, block_name // ' data block not formatted correctly: ' // buff(1:equal_pos-1) )

  endif

=======
    call readline( lun, line, buff, block_entry_pos, block_exit_pos,           &
        equal_pos, ios )

    if (ios /= 0) call error( sub_name, 'Bad read in block')

    if (block_exit_pos == 0) then

        ! Check that the data entry conforms to correct format
        call checkentry()

        select case (uppercase(buff(1:equal_pos-1)))
            case ('NSTEPS')
                read (buff(equal_pos+1:), *) nsteps
            case ('RUNTIME')
                read (buff(equal_pos+1:), *) runtime
            case ('USE_CFL_DT')
                read (buff(equal_pos+1:), *) use_cfl_dt
            case ('CFL')
                read (buff(equal_pos+1:), *) cfl
            case('DT')
                read (buff(equal_pos+1:), *) dt
            case('CUMULATIVE_TIME')
                read (buff(equal_pos+1:), *) cumulative_time
            case default
                if (coord == 0) write(*,*) 'Found unused data value in '       &
                    // block_name // ' block: ' // buff(1:equal_pos-1)
        end select

    elseif (block_exit_pos == 1) then
        ! Set dependent data
        if (.not. use_cfl_dt) then
            ! Set dimensional time step
            dt_dim = dt * z_i / u_star
            ! Set AB2 integration coefficients
            tadv1 = 1.5_rprec
            tadv2 = 1.0_rprec - tadv1
        endif

        return
    else
        call error( sub_name, block_name //                                    &
            ' data block not formatted correctly: ' // buff(1:equal_pos-1) )
    endif
>>>>>>> 08fc1240
enddo

end subroutine  time_block

!*******************************************************************************
subroutine flow_cond_block()
!*******************************************************************************
use param

#ifdef PPHIT
! Type hit has all the information inside
use hit_inflow, only : hit
#endif

implicit none

character(*), parameter :: block_name = 'FLOW_COND'

real(rprec) :: val_read

do
<<<<<<< HEAD

  call readline( lun, line, buff, block_entry_pos, block_exit_pos, &
                 equal_pos, ios )
  if (ios /= 0) call error( sub_name, 'Bad read in block')

  if( block_exit_pos == 0 ) then

     ! Check that the data entry conforms to correct format
     call checkentry()

     select case (uppercase(buff(1:equal_pos-1)))

     case ('INITU')
        read (buff(equal_pos+1:), *) initu
     case ('INILAG')
        read (buff(equal_pos+1:), *) inilag
     case ('LBC_MOM')
        Read (buff(equal_pos+1:), *) lbc_mom
     case ('ZO')
        read (buff(equal_pos+1:), *) zo
     case ('INFLOW')
        read (buff(equal_pos+1:), *) inflow
     case ('FRINGE_REGION_END')
        read (buff(equal_pos+1:), *) fringe_region_end
     case ('FRINGE_REGION_LEN')
        read (buff(equal_pos+1:), *) fringe_region_len
     case ('INFLOW_VELOCITY')
        read (buff(equal_pos+1:), *) inflow_velocity
     case ('USE_MEAN_P_FORCE')
        read (buff(equal_pos+1:), *) use_mean_p_force
     case ('EVAL_MEAN_P_FORCE')
           read (buff(equal_pos+1:), *) eval_mean_p_force
     case ('MEAN_P_FORCE')
        read (buff(equal_pos+1:), *) mean_p_force
=======
    call readline( lun, line, buff, block_entry_pos, block_exit_pos,           &
        equal_pos, ios )

    if (ios /= 0) call error( sub_name, 'Bad read in block')

    if (block_exit_pos == 0) then

        ! Check that the data entry conforms to correct format
        call checkentry()

        select case (uppercase(buff(1:equal_pos-1)))

            case ('INITU')
                read (buff(equal_pos+1:), *) initu
            case ('INILAG')
                read (buff(equal_pos+1:), *) inilag
            case ('LBC_MOM')
                Read (buff(equal_pos+1:), *) lbc_mom
            case ('UBC_MOM')
                Read (buff(equal_pos+1:), *) ubc_mom
            case ('UBOT')
                Read (buff(equal_pos+1:), *) ubot
            case ('UTOP')
                Read (buff(equal_pos+1:), *) utop
            case ('ZO')
                read (buff(equal_pos+1:), *) zo
            case ('INFLOW')
                read (buff(equal_pos+1:), *) inflow
            case ('FRINGE_REGION_END')
                read (buff(equal_pos+1:), *) fringe_region_end
            case ('FRINGE_REGION_LEN')
                read (buff(equal_pos+1:), *) fringe_region_len
            case ('INFLOW_VELOCITY')
                read (buff(equal_pos+1:), *) inflow_velocity
            case ('USE_MEAN_P_FORCE')
                read (buff(equal_pos+1:), *) use_mean_p_force
            case ('EVAL_MEAN_P_FORCE')
                read (buff(equal_pos+1:), *) eval_mean_p_force
            case ('MEAN_P_FORCE')
                read (buff(equal_pos+1:), *) mean_p_force
            case ('USE_RANDOM_FORCE')
                read (buff(equal_pos+1:), *) use_random_force
            case ('STOP_RANDOM_FORCE')
                read (buff(equal_pos+1:), *) stop_random_force
            case ('RMS_RANDOM_FORCE')
                read (buff(equal_pos+1:), *) rms_random_force
>>>>>>> 08fc1240

#ifdef PPHIT
            ! Read the input for HIT case

            ! Turbulence intensity input and output
            case('UP_IN')
                read (buff(equal_pos+1:), *) hit % up_in
            case('TI_OUT')
                read (buff(equal_pos+1:), *) hit % TI_out

            ! Domain length of HIT input
            case ('LX_HIT')
                read (buff(equal_pos+1:), *) hit % Lx
            case ('LY_HIT')
                read (buff(equal_pos+1:), *) hit % Ly
            case ('LZ_HIT')
                read (buff(equal_pos+1:), *) hit % Lz

            ! Number of grid points
            case ('NX_HIT')
                read (buff(equal_pos+1:), *) hit % Nx
            case ('NY_HIT')
                read (buff(equal_pos+1:), *) hit % Ny
            case ('NZ_HIT')
                read (buff(equal_pos+1:), *) hit % Nz

            ! Names of the input files
            case ('U_FILE')
                read (buff(equal_pos+1:), *) hit % u_file
            case ('V_FILE')
                read (buff(equal_pos+1:), *) hit % v_file
            case ('W_FILE')
                read (buff(equal_pos+1:), *) hit % w_file
#endif

<<<<<<< HEAD
     case default

        if(coord == 0) call mesg( sub_name, 'Found unused data value in ' // block_name // ' block: ' // buff(1:equal_pos-1) )

     end select

  elseif( block_exit_pos == 1 ) then

     if( use_mean_p_force .AND. eval_mean_p_force ) then

        val_read = mean_p_force
        ! Evaluate the mean pressure force
        mean_p_force = 1.0_rprec / L_z
        if( coord == 0 .AND. abs( val_read - mean_p_force ) >= thresh )  &
             call mesg( sub_name, 'Reseting mean_p_force to: ', mean_p_force )

     endif


     return

  else

     call error( sub_name, block_name // ' data block not formatted correctly: ' // buff(1:equal_pos-1) )

  endif

=======
            case default
                if (coord == 0) write(*,*) 'Found unused data value in '       &
                    // block_name // ' block: ' // buff(1:equal_pos-1)
        end select
    elseif (block_exit_pos == 1) then
        if( use_mean_p_force .AND. eval_mean_p_force ) then
            val_read = mean_p_force
            ! Evaluate the mean pressure force
            mean_p_force = 1.0_rprec / L_z
            if (coord == 0 .AND. abs( val_read - mean_p_force ) >= thresh)     &
                call mesg(sub_name, 'Reseting mean_p_force to: ', mean_p_force)
        endif
        return
    else
        call error( sub_name, block_name //                                    &
        ' data block not formatted correctly: ' // buff(1:equal_pos-1) )
    endif
>>>>>>> 08fc1240
enddo

end subroutine  flow_cond_block

!*******************************************************************************
subroutine output_block()
!*******************************************************************************
use param
implicit none

character(*), parameter :: block_name = 'OUTPUT'

do
<<<<<<< HEAD

  call readline( lun, line, buff, block_entry_pos, block_exit_pos, &
                 equal_pos, ios )
  if (ios /= 0) call error( sub_name, 'Bad read in block')

  if( block_exit_pos == 0 ) then

     ! Check that the data entry conforms to correct format
     call checkentry()

     select case (uppercase(buff(1:equal_pos-1)))

     case ('WBASE')
        read (buff(equal_pos+1:), *) wbase

     case ('NENERGY')
        read (buff(equal_pos+1:), *) nenergy

     case ('LAG_CFL_COUNT')
        read (buff(equal_pos+1:), *) lag_cfl_count

     case ('CHECKPOINT_DATA')
        read (buff(equal_pos+1:), *) checkpoint_data
     case ('CHECKPOINT_NSKIP')
        read (buff(equal_pos+1:), *) checkpoint_nskip

     case ('TAVG_CALC')
        read (buff(equal_pos+1:), *) tavg_calc
     case ('TAVG_NSTART')
        read (buff(equal_pos+1:), *) tavg_nstart
     case ('TAVG_NEND')
        read (buff(equal_pos+1:), *) tavg_nend
     case ('TAVG_NSKIP')
        read (buff(equal_pos+1:), *) tavg_nskip

     case ('POINT_CALC')
        read (buff(equal_pos+1:), *) point_calc
     ! Only read if point data is to be recorded. It is important that the
     ! following only be used elsewhere in the code if point_calc=.true.; also
     ! it is required that point_calc be listed before the rest in lesgo.conf
     case ('POINT_NSTART')
        if( point_calc ) read (buff(equal_pos+1:), *) point_nstart
     case ('POINT_NEND')
        if( point_calc ) read (buff(equal_pos+1:), *) point_nend
     case ('POINT_NSKIP')
        if( point_calc ) read (buff(equal_pos+1:), *) point_nskip
     case ('POINT_LOC')
           call parse_vector( buff(equal_pos+1:), point_nloc, point_loc )
     case ('DOMAIN_CALC')
        read (buff(equal_pos+1:), *) domain_calc
     case ('DOMAIN_NSTART')
        read (buff(equal_pos+1:), *) domain_nstart
     case ('DOMAIN_NEND')
        read (buff(equal_pos+1:), *) domain_nend
     case ('DOMAIN_NSKIP')
        read (buff(equal_pos+1:), *) domain_nskip

     case ('XPLANE_CALC')
        read (buff(equal_pos+1:), *) xplane_calc
     case ('XPLANE_NSTART')
        read (buff(equal_pos+1:), *) xplane_nstart
     case ('XPLANE_NEND')
        read (buff(equal_pos+1:), *) xplane_nend
     case ('XPLANE_NSKIP')
        read (buff(equal_pos+1:), *) xplane_nskip
     case ('XPLANE_LOC')
        call parse_vector( buff(equal_pos+1:), xplane_nloc, xplane_loc )

     case ('YPLANE_CALC')
        read (buff(equal_pos+1:), *) yplane_calc
     case ('YPLANE_NSTART')
        read (buff(equal_pos+1:), *) yplane_nstart
     case ('YPLANE_NEND')
        read (buff(equal_pos+1:), *) yplane_nend
     case ('YPLANE_NSKIP')
        read (buff(equal_pos+1:), *) yplane_nskip
     case ('YPLANE_LOC')
        call parse_vector( buff(equal_pos+1:), yplane_nloc, yplane_loc )

     case ('ZPLANE_CALC')
        read (buff(equal_pos+1:), *) zplane_calc
     case ('ZPLANE_NSTART')
        read (buff(equal_pos+1:), *) zplane_nstart
     case ('ZPLANE_NEND')
        read (buff(equal_pos+1:), *) zplane_nend
     case ('ZPLANE_NSKIP')
        read (buff(equal_pos+1:), *) zplane_nskip
     case ('ZPLANE_LOC')
        call parse_vector( buff(equal_pos+1:), zplane_nloc, zplane_loc )

     case ('SPECTRA_CALC')
        read (buff(equal_pos+1:), *) spectra_calc
     case ('SPECTRA_NSTART')
        read (buff(equal_pos+1:), *) spectra_nstart
     case ('SPECTRA_NEND')
        read (buff(equal_pos+1:), *) spectra_nend
     case ('SPECTRA_NSKIP')
        read (buff(equal_pos+1:), *) spectra_nskip
     case ('SPECTRA_LOC')
        call parse_vector( buff(equal_pos+1:), spectra_nloc, spectra_loc )

     case default

        if(coord == 0) call mesg( sub_name, 'Found unused data value in ' // block_name // ' block: ' // buff(1:equal_pos-1) )
     end select

  elseif( block_exit_pos == 1 ) then

     return

  else

     call error( sub_name, block_name // ' data block not formatted correctly: ' // buff(1:equal_pos-1) )

  endif

=======
    call readline(lun, line, buff, block_entry_pos, block_exit_pos,            &
        equal_pos, ios )

    if (ios /= 0) call error( sub_name, 'Bad read in block')

    if (block_exit_pos == 0) then

        ! Check that the data entry conforms to correct format
        call checkentry()

        select case (uppercase(buff(1:equal_pos-1)))
            case ('WBASE')
                read (buff(equal_pos+1:), *) wbase
            case ('NENERGY')
                read (buff(equal_pos+1:), *) nenergy
            case ('LAG_CFL_COUNT')
                read (buff(equal_pos+1:), *) lag_cfl_count
            case ('CHECKPOINT_DATA')
                read (buff(equal_pos+1:), *) checkpoint_data
            case ('CHECKPOINT_NSKIP')
                read (buff(equal_pos+1:), *) checkpoint_nskip
            case ('TAVG_CALC')
                read (buff(equal_pos+1:), *) tavg_calc
            case ('TAVG_NSTART')
                read (buff(equal_pos+1:), *) tavg_nstart
            case ('TAVG_NEND')
                read (buff(equal_pos+1:), *) tavg_nend
            case ('TAVG_NSKIP')
                read (buff(equal_pos+1:), *) tavg_nskip
            case ('POINT_CALC')
                read (buff(equal_pos+1:), *) point_calc
            ! Only read if point data is to be recorded. It is important that
            ! the following only be used elsewhere in the code if
            ! point_calc=.true.; also it is required that point_calc be listed
            ! before the rest in lesgo.conf
            case ('POINT_NSTART')
                if( point_calc ) read (buff(equal_pos+1:), *) point_nstart
            case ('POINT_NEND')
                if( point_calc ) read (buff(equal_pos+1:), *) point_nend
            case ('POINT_NSKIP')
                if( point_calc ) read (buff(equal_pos+1:), *) point_nskip
            case ('POINT_LOC')
                call parse_vector( buff(equal_pos+1:), point_nloc, point_loc )
            case ('DOMAIN_CALC')
                read (buff(equal_pos+1:), *) domain_calc
            case ('DOMAIN_NSTART')
                read (buff(equal_pos+1:), *) domain_nstart
            case ('DOMAIN_NEND')
                read (buff(equal_pos+1:), *) domain_nend
            case ('DOMAIN_NSKIP')
                read (buff(equal_pos+1:), *) domain_nskip
            case ('XPLANE_CALC')
                read (buff(equal_pos+1:), *) xplane_calc
            case ('XPLANE_NSTART')
                read (buff(equal_pos+1:), *) xplane_nstart
            case ('XPLANE_NEND')
                read (buff(equal_pos+1:), *) xplane_nend
            case ('XPLANE_NSKIP')
                read (buff(equal_pos+1:), *) xplane_nskip
            case ('XPLANE_LOC')
                call parse_vector( buff(equal_pos+1:), xplane_nloc, xplane_loc )
            case ('YPLANE_CALC')
                read (buff(equal_pos+1:), *) yplane_calc
            case ('YPLANE_NSTART')
                read (buff(equal_pos+1:), *) yplane_nstart
            case ('YPLANE_NEND')
                read (buff(equal_pos+1:), *) yplane_nend
            case ('YPLANE_NSKIP')
                read (buff(equal_pos+1:), *) yplane_nskip
            case ('YPLANE_LOC')
                call parse_vector( buff(equal_pos+1:), yplane_nloc, yplane_loc )
            case ('ZPLANE_CALC')
                read (buff(equal_pos+1:), *) zplane_calc
            case ('ZPLANE_NSTART')
                read (buff(equal_pos+1:), *) zplane_nstart
            case ('ZPLANE_NEND')
                read (buff(equal_pos+1:), *) zplane_nend
            case ('ZPLANE_NSKIP')
                read (buff(equal_pos+1:), *) zplane_nskip
            case ('ZPLANE_LOC')
                call parse_vector( buff(equal_pos+1:), zplane_nloc, zplane_loc )
            case default
                if (coord == 0) write(*,*) 'Found unused data value in '       &
                    // block_name // ' block: ' // buff(1:equal_pos-1)
        end select
    elseif (block_exit_pos == 1 ) then
        return
    else
        call error( sub_name, block_name //                                    &
            ' data block not formatted correctly: ' // buff(1:equal_pos-1) )
    endif
>>>>>>> 08fc1240
enddo

end subroutine  output_block

#ifdef PPLVLSET
!*******************************************************************************
subroutine level_set_block()
!*******************************************************************************
use level_set_base
implicit none

character(*), parameter :: block_name = 'LEVEL_SET'
<<<<<<< HEAD
do

  call readline( lun, line, buff, block_entry_pos, block_exit_pos, &
                 equal_pos, ios )
  if (ios /= 0) call error( sub_name, 'Bad read in block')

  if( block_exit_pos == 0 ) then

     ! Check that the data entry conforms to correct format
     call checkentry()

     select case (uppercase(buff(1:equal_pos-1)))

     case ('GLOBAL_CA_CALC')
        read (buff(equal_pos+1:), *) global_CA_calc
     case ('GLOBAL_CA_NSKIP')
        read (buff(equal_pos+1:), *) global_CA_nskip
     case ('VEL_BC')
        read (buff(equal_pos+1:), *) vel_bc
     case ('USE_LOG_PROFILE')
        Read (buff(equal_pos+1:), *) use_log_profile
     case ('USE_ENFORCE_UN')
        read (buff(equal_pos+1:), *) use_enforce_un
     case ('PHYSBC')
        read (buff(equal_pos+1:), *) physBC
     case ('USE_SMOOTH_TAU')
        read (buff(equal_pos+1:), *) use_smooth_tau
     case ('USE_EXTRAP_TAU_LOG')
        read (buff(equal_pos+1:), *) use_extrap_tau_log
     case ('USE_EXTRAP_TAU_SIMPLE')
        read (buff(equal_pos+1:), *) use_extrap_tau_simple
     case ('USE_MODIFY_DUTDN')
        read (buff(equal_pos+1:), *) use_modify_dutdn
     case ('LAG_DYN_MODIFY_BETA')
        read (buff(equal_pos+1:), *) lag_dyn_modify_beta
     case ('SMOOTH_MODE')
        read (buff(equal_pos+1:), *) smooth_mode
     case ('ZO_LEVEL_SET')
        read (buff(equal_pos+1:), *) zo_level_set
     case ('USE_TREES')
        read (buff(equal_pos+1:), *) use_trees

=======

do
    call readline( lun, line, buff, block_entry_pos, block_exit_pos,           &
        equal_pos, ios )

    if (ios /= 0) call error( sub_name, 'Bad read in block')

    if (block_exit_pos == 0) then

        ! Check that the data entry conforms to correct format
        call checkentry()

        select case (uppercase(buff(1:equal_pos-1)))
            case ('GLOBAL_CA_CALC')
                read (buff(equal_pos+1:), *) global_CA_calc
            case ('GLOBAL_CA_NSKIP')
                read (buff(equal_pos+1:), *) global_CA_nskip
            case ('VEL_BC')
                read (buff(equal_pos+1:), *) vel_bc
            case ('USE_LOG_PROFILE')
                read (buff(equal_pos+1:), *) use_log_profile
            case ('USE_ENFORCE_UN')
                read (buff(equal_pos+1:), *) use_enforce_un
            case ('PHYSBC')
                read (buff(equal_pos+1:), *) physBC
            case ('USE_SMOOTH_TAU')
                read (buff(equal_pos+1:), *) use_smooth_tau
            case ('USE_EXTRAP_TAU_LOG')
                read (buff(equal_pos+1:), *) use_extrap_tau_log
            case ('USE_EXTRAP_TAU_SIMPLE')
                read (buff(equal_pos+1:), *) use_extrap_tau_simple
            case ('USE_MODIFY_DUTDN')
                read (buff(equal_pos+1:), *) use_modify_dutdn
            case ('LAG_DYN_MODIFY_BETA')
                read (buff(equal_pos+1:), *) lag_dyn_modify_beta
            case ('SMOOTH_MODE')
                read (buff(equal_pos+1:), *) smooth_mode
            case ('ZO_LEVEL_SET')
                read (buff(equal_pos+1:), *) zo_level_set
            case ('USE_TREES')
                read (buff(equal_pos+1:), *) use_trees
>>>>>>> 08fc1240
#ifdef PPMPI
            case ('NPHITOP')
                read (buff(equal_pos+1:), *) nphitop
            case ('NPHIBOT')
                read (buff(equal_pos+1:), *) nphibot
            case ('NVELTOP')
                read (buff(equal_pos+1:), *) nveltop
            case ('NVELBOT')
                read (buff(equal_pos+1:), *) nvelbot
            case ('NTAUTOP')
                read (buff(equal_pos+1:), *) ntautop
            case ('NTAUBOT')
                read (buff(equal_pos+1:), *) ntaubot
            case ('NFMMTOP')
                read (buff(equal_pos+1:), *) nFMMtop
            case ('NFMMBOT')
                read (buff(equal_pos+1:), *) nFMMbot
#endif
            case default
                if (coord == 0) write(*,*) 'Found unused data value in '       &
                    // block_name // ' block: ' // buff(1:equal_pos-1)
        end select
    elseif( block_exit_pos == 1 ) then
        return
    else
        call error( sub_name, block_name //                                    &
            ' data block not formatted correctly: ' // buff(1:equal_pos-1) )

    endif
enddo

end subroutine  level_set_block
#endif

<<<<<<< HEAD
!++++++++++++++++++++++++++++++++++++++++++++++++++++++++++++++++++++++
subroutine sgs_hist_block()
!++++++++++++++++++++++++++++++++++++++++++++++++++++++++++++++++++++++
use param
implicit none

character(*), parameter :: block_name = 'SGS_HIST'

do

  call readline( lun, line, buff, block_entry_pos, block_exit_pos, &
                 equal_pos, ios )
  if (ios /= 0) call error( sub_name, 'Bad read in block')

  if( block_exit_pos == 0 ) then

     ! Check that the data entry conforms to correct format
     call checkentry()

     select case (uppercase(buff(1:equal_pos-1)))

     case ('SGS_HIST_CALC')
        read (buff(equal_pos+1:), *) sgs_hist_calc
     case ('SGS_HIST_CUMULATIVE')
        read (buff(equal_pos+1:), *) sgs_hist_cumulative

     case ('SGS_HIST_NSTART')
        read (buff(equal_pos+1:), *) sgs_hist_nstart
     case ('SGS_HIST_NSKIP')
        read (buff(equal_pos+1:), *) sgs_hist_nskip
     case ('SGS_HIST_LOC')
        call parse_vector( buff(equal_pos+1:), sgs_hist_nloc, sgs_hist_loc )

     case ('CS2_BMIN')
        read (buff(equal_pos+1:), *) cs2_bmin
     case ('CS2_BMAX')
        read (buff(equal_pos+1:), *) cs2_bmax
     case ('CS2_NBINS')
        read (buff(equal_pos+1:), *) cs2_nbins

     case ('TN_BMIN')
        read (buff(equal_pos+1:), *) tn_bmin
     case ('TN_BMAX')
        read (buff(equal_pos+1:), *) tn_bmax
     case ('TN_NBINS')
        read (buff(equal_pos+1:), *) tn_nbins

     case ('NU_BMIN')
        read (buff(equal_pos+1:), *) nu_bmin
     case ('NU_BMAX')
        read (buff(equal_pos+1:), *) nu_bmax
     case ('NU_NBINS')
        read (buff(equal_pos+1:), *) nu_nbins

     case ('EE_BMIN')
        read (buff(equal_pos+1:), *) ee_bmin
     case ('EE_BMAX')
        read (buff(equal_pos+1:), *) ee_bmax
     case ('EE_NBINS')
        read (buff(equal_pos+1:), *) ee_nbins

     case default

        if(coord == 0) call mesg( sub_name, 'Found unused data value in ' // block_name // ' block: ' // buff(1:equal_pos-1) )
     end select

  elseif( block_exit_pos == 1 ) then

     return

  else

     call error( sub_name, block_name // ' data block not formatted correctly: ' // buff(1:equal_pos-1) )

  endif

enddo

return
end subroutine  sgs_hist_block

=======
>>>>>>> 08fc1240
#ifdef PPTURBINES
!*******************************************************************************
subroutine turbines_block()
!*******************************************************************************
use turbines
implicit none

character(*), parameter :: block_name = 'TURBINES'

do
<<<<<<< HEAD

  call readline( lun, line, buff, block_entry_pos, block_exit_pos, &
                 equal_pos, ios )
  if (ios /= 0) call error( sub_name, 'Bad read in block')

  if( block_exit_pos == 0 ) then

     ! Check that the data entry conforms to correct format
     call checkentry()

     select case (uppercase(buff(1:equal_pos-1)))

     case ('NUM_X')
        read (buff(equal_pos+1:), *) num_x
     case ('NUM_Y')
        read (buff(equal_pos+1:), *) num_y

     case ('DIA_ALL')
        read (buff(equal_pos+1:), *) dia_all
     case ('HEIGHT_ALL')
        read (buff(equal_pos+1:), *) height_all
     case ('THK_ALL')
        read (buff(equal_pos+1:), *) thk_all

     case ('ORIENTATION')
        read (buff(equal_pos+1:), *) orientation
     case ('STAG_PERC')
        read (buff(equal_pos+1:), *) stag_perc

     case ('THETA1_ALL')
        read (buff(equal_pos+1:), *) theta1_all
     case ('THETA2_ALL')
        read (buff(equal_pos+1:), *) theta2_all

     case ('CT_PRIME')
        read (buff(equal_pos+1:), *) Ct_prime

     case ('READ_PARAM')
        read (buff(equal_pos+1:), *) read_param

     case ('DYN_THETA1')
        read (buff(equal_pos+1:), *) dyn_theta1
     case ('DYN_THETA2')
        read (buff(equal_pos+1:), *) dyn_theta2

     case ('T_AVG_DIM')
        read (buff(equal_pos+1:), *) T_avg_dim

     case ('ALPHA')
        read (buff(equal_pos+1:), *) alpha
     case ('FILTER_CUTOFF')
        read (buff(equal_pos+1:), *) filter_cutoff
     case ('TBASE')
        read (buff(equal_pos+1:), *) tbase

     case ('PHI_A')
        read (buff(equal_pos+1:), *) phi_a
     case ('PHI_B')
        read (buff(equal_pos+1:), *) phi_b
     case ('PHI_C')
        read (buff(equal_pos+1:), *) phi_c
     case ('PHI_D')
        read (buff(equal_pos+1:), *) phi_d
     case ('PHI_X0')
        read (buff(equal_pos+1:), *) phi_x0

     case ('RHO')
        read (buff(equal_pos+1:), *) rho
     case ('INERTIA_ALL')
        read (buff(equal_pos+1:), *) inertia_all
     case ('TORQUE_GAIN')
        read (buff(equal_pos+1:), *) torque_gain

     case default

        if(coord == 0) call mesg( sub_name, 'Found unused data value in ' // block_name // ' block: ' // buff(1:equal_pos-1) )
     end select

  elseif( block_exit_pos == 1 ) then

     return

  else

     call error( sub_name, block_name // ' data block not formatted correctly: ' // buff(1:equal_pos-1) )

  endif

=======
    call readline( lun, line, buff, block_entry_pos, block_exit_pos,           &
        equal_pos, ios )

    if (ios /= 0) call error( sub_name, 'Bad read in block')

    if (block_exit_pos == 0) then

        ! Check that the data entry conforms to correct format
        call checkentry()

        select case (uppercase(buff(1:equal_pos-1)))
            case ('NUM_X')
                read (buff(equal_pos+1:), *) num_x
            case ('NUM_Y')
                read (buff(equal_pos+1:), *) num_y
            case ('DIA_ALL')
                read (buff(equal_pos+1:), *) dia_all
            case ('HEIGHT_ALL')
                read (buff(equal_pos+1:), *) height_all
            case ('THK_ALL')
                read (buff(equal_pos+1:), *) thk_all
            case ('ORIENTATION')
                read (buff(equal_pos+1:), *) orientation
            case ('STAG_PERC')
                read (buff(equal_pos+1:), *) stag_perc
            case ('THETA1_ALL')
                read (buff(equal_pos+1:), *) theta1_all
            case ('THETA2_ALL')
                read (buff(equal_pos+1:), *) theta2_all
            case ('CT_PRIME')
                read (buff(equal_pos+1:), *) Ct_prime
            case ('READ_PARAM')
                read (buff(equal_pos+1:), *) read_param
            case ('DYN_THETA1')
                read (buff(equal_pos+1:), *) dyn_theta1
            case ('DYN_THETA2')
                read (buff(equal_pos+1:), *) dyn_theta2
            case ('DYN_CT_PRIME')
                read (buff(equal_pos+1:), *) dyn_Ct_prime
            case ('T_AVG_DIM')
                read (buff(equal_pos+1:), *) T_avg_dim
            case ('ALPHA')
                read (buff(equal_pos+1:), *) alpha
            case ('FILTER_CUTOFF')
                read (buff(equal_pos+1:), *) filter_cutoff
            case ('TBASE')
                read (buff(equal_pos+1:), *) tbase
            case default
                if (coord == 0) write(*,*) 'Found unused data value in '       &
                    // block_name // ' block: ' // buff(1:equal_pos-1)
        end select
    elseif (block_exit_pos == 1) then
        return
    else
        call error( sub_name, block_name //                                    &
            ' data block not formatted correctly: ' // buff(1:equal_pos-1) )
    endif
>>>>>>> 08fc1240
enddo

end subroutine turbines_block
#endif

!*******************************************************************************
subroutine checkentry()
!*******************************************************************************
implicit none

<<<<<<< HEAD
if( equal_pos == 0 ) call error( sub_name, 'Bad read in block at line', line, ': ' // trim(adjustl(buff)))
!--invalid if nothing after equals
if (len_trim (buff) == equal_pos) call error (sub_name, 'nothing after equals sign in line', line)

return
=======
if( equal_pos == 0 ) call error( sub_name,                                     &
    'Bad read in block at line', line, ': ' // trim(adjustl(buff)))
! invalid if nothing after equals
if (len_trim (buff) == equal_pos) call error (sub_name,                        &
    'nothing after equals sign in line', line)

>>>>>>> 08fc1240
end subroutine checkentry

end subroutine read_input_conf

<<<<<<< HEAD
!+++++++++++++++++++++++++++++++++++++++++++++++++++++++++++++++++++++++
subroutine readline(lun, line, buff, block_entry_pos, &
                    block_exit_pos, equal_pos, ios )
!+++++++++++++++++++++++++++++++++++++++++++++++++++++++++++++++++++++++
=======
!*******************************************************************************
subroutine readline(lun, line, buff, block_entry_pos,                          &
    block_exit_pos, equal_pos, ios )
!*******************************************************************************
>>>>>>> 08fc1240
!
! This subroutine reads the specified line and determines the attributes
! of the contents of the line.
!
use string_util, only : eat_whitespace
implicit none

integer, intent(in) :: lun
integer, intent(inout) :: line
character(*), intent(inout) :: buff
integer, intent(out) :: block_entry_pos, block_exit_pos, equal_pos, ios

block_entry_pos = 0
block_exit_pos = 0
equal_pos = 0
ios = -1

do
<<<<<<< HEAD
=======
    line = line + 1
    read (lun, '(a)', iostat=ios) buff
    if (ios /= 0) exit
>>>>>>> 08fc1240

    call eat_whitespace (buff)

    if (verify (buff, ' ') == 0) cycle              ! drop blank lines

<<<<<<< HEAD
  if (verify (buff, ' ') == 0) cycle  !--drop blank lines

  if (buff (1:len (comment)) == comment) cycle  !--drop comment lines
=======
    if (buff (1:len (comment)) == comment) cycle    ! drop comment lines
>>>>>>> 08fc1240

    block_entry_pos = index( buff, block_entry )
    block_exit_pos = index( buff, block_exit )
    equal_pos = index( buff, equal )

    exit
enddo

<<<<<<< HEAD
enddo
return
=======
>>>>>>> 08fc1240
end subroutine readline

!*******************************************************************************
subroutine parse_vector_real( string, nelem, vector )
!*******************************************************************************
use types, only : rprec
use messages
use string_util, only : split_string

implicit none

character(*), parameter :: sub_name = mod_name // '.parse_vector_real'

character(*), intent(in) :: string
integer, intent(out) :: nelem
real(rprec), allocatable, dimension(:), intent(inout) :: vector
character(CHAR_BUFF_LENGTH), dimension(:), allocatable :: svector

call split_string( string, delim_minor, nelem, svector )

if (allocated( vector )) then
    ! Check that things are consistent
    if (nelem /= size( vector ) ) call error(sub_name,                         &
        'mismatch in element number and vector size')
else
    ! Now allocate the output vector if not allocated
    ! outside of parse_vector_real
    allocate( vector( nelem ) )
endif

! Read the string vector into the vector
read( svector(1:nelem), *) vector(1:nelem)

deallocate(svector)

end subroutine parse_vector_real

!*******************************************************************************
subroutine parse_vector_point3D( string, nelem, vector )
!*******************************************************************************
use types, only : rprec, point3D_t
use messages
use string_util, only : split_string

implicit none

character(*), parameter :: sub_name = mod_name // '.parse_vector_point3d'

character(*), intent(in) :: string
integer, intent(out) :: nelem
type(point3D_t), allocatable, dimension(:), intent(inout) :: vector
character(CHAR_BUFF_LENGTH), allocatable, dimension(:) :: svector
integer :: n, nelem_minor
real(rprec), allocatable, dimension(:) :: vector_minor

allocate( vector_minor(3) )

! Split based on major delimiter (allocates svector)
call split_string( string, delim_major, nelem, svector )

if (allocated( vector )) then
    ! Check that things are consistent
    if( nelem /= size( vector ) ) call error( sub_name,                        &
        'mismatch in element number and vector size')
    else
    ! Now allocate the output vector if not allocated
    ! outside of parse_vector_real
    allocate( vector( nelem ) )
endif

! Now parse result string
<<<<<<< HEAD
do n=1, nelem

=======
do n = 1, nelem
>>>>>>> 08fc1240
   ! Dimension of the minor vector
   nelem_minor = 3

   call parse_vector_real( svector(n), nelem_minor, vector_minor )

   ! Check that the number of elements has not been reset
   if( nelem_minor /= 3 ) call error(sub_name, 'vector not specified correctly')

   vector(n) = point3D_t((/vector_minor(1), vector_minor(2), vector_minor(3)/))
enddo

deallocate(svector)

end subroutine parse_vector_point3D

end module input_util<|MERGE_RESOLUTION|>--- conflicted
+++ resolved
@@ -29,18 +29,6 @@
 
 public :: read_input_conf
 
-<<<<<<< HEAD
-character (*), parameter :: mod_name = 'string_util'
-
-character (*), parameter :: input_conf = path // 'lesgo.conf'
-character (*), parameter :: comment = '!'
-!character (*), parameter :: ldelim = '('  !--no whitespace allowed
-!character (*), parameter :: rdelim = ')'  !--no whitespace allowed
-character (*), parameter :: block_entry = '{'
-character (*), parameter :: block_exit = '}'
-character (*), parameter :: equal = '='
-character (*), parameter :: esyntax = 'syntax error at line'
-=======
 character(*), parameter :: mod_name = 'input_util'
 
 character(*), parameter :: input_conf = path // 'lesgo.conf'
@@ -49,7 +37,6 @@
 character(*), parameter :: block_exit = '}'
 character(*), parameter :: equal = '='
 character(*), parameter :: esyntax = 'syntax error at line'
->>>>>>> 08fc1240
 
 ! Delimiters used for reading vectors and points
 character(*), parameter :: delim_minor=','
@@ -92,46 +79,6 @@
 
 line = 0
 do
-<<<<<<< HEAD
-
-  call readline( lun, line, buff, block_entry_pos, block_exit_pos, &
-                 equal_pos, ios )
-
-  if (ios /= 0) exit
-
-  if (block_entry_pos == 0) then  !--for now, invalid format if no block entry found
-    call error (sub_name, 'block entry not found on line', line)
-  end if
-
-  ! Find block
-  select case (uppercase(buff(1:block_entry_pos-1)))
-
-  case ('DOMAIN')
-
-     call domain_block()
-
-  case ('MODEL')
-
-     call model_block()
-
-  case ('TIME')
-
-     call time_block()
-
-  case ('FLOW_COND')
-
-     call flow_cond_block()
-
-  case ('OUTPUT')
-
-     call output_block()
-
-#ifdef PPLVLSET
-  case ('LEVEL_SET')
-
-     call level_set_block()
-
-=======
     call readline( lun, line, buff, block_entry_pos, block_exit_pos,           &
         equal_pos, ios )
 
@@ -156,28 +103,8 @@
 #ifdef PPLVLSET
         case ('LEVEL_SET')
             call level_set_block()
->>>>>>> 08fc1240
 #endif
 #ifdef PPTURBINES
-<<<<<<< HEAD
-  case ('TURBINES')
-
-     call turbines_block()
-#endif
-
-  case default
-
-     if(coord == 0) call mesg( sub_name, 'Found unused input block: ' // buff(1:block_entry_pos-1) )
-     ! Now need to 'fast-forward' untile we reach the end of the block
-     do while ( block_exit_pos == 0 )
-        call readline( lun, line, buff, block_entry_pos, block_exit_pos, &
-             equal_pos, ios )
-        if (ios /= 0) exit ! exit if end of file is reached
-     enddo
-
-  end select
-
-=======
         case ('TURBINES')
             call turbines_block()
 #endif
@@ -192,7 +119,6 @@
                 if (ios /= 0) exit
             enddo
     end select
->>>>>>> 08fc1240
 end do
 
 close (lun)
@@ -213,104 +139,6 @@
 real(rprec) :: val_read
 
 do
-<<<<<<< HEAD
-
-  call readline( lun, line, buff, block_entry_pos, block_exit_pos, &
-                 equal_pos, ios )
-  if (ios /= 0) call error( sub_name, 'Bad read in block')
-
-  if( block_exit_pos == 0 ) then
-
-     ! Check that the data entry conforms to correct format
-     call checkentry()
-
-     select case (uppercase(buff(1:equal_pos-1)))
-
-     case ('NPROC')
-        read (buff(equal_pos+1:), *) nproc
-     case ('NX')
-        read (buff(equal_pos+1:), *) Nx
-     case ('NY')
-        read (buff(equal_pos+1:), *) Ny
-     case ('NZ')
-        read (buff(equal_pos+1:), *) Nz_tot
-     case ('Z_I')
-        read (buff(equal_pos+1:), *) z_i
-     case ('LX')
-        read (buff(equal_pos+1:), *) L_x
-     case ('LY')
-        read (buff(equal_pos+1:), *) L_y
-     case ('LZ')
-        read (buff(equal_pos+1:), *) L_z
-     case ('UNIFORM_SPACING')
-        read (buff(equal_pos+1:), *) uniform_spacing
-     case default
-        if(coord == 0) call mesg( sub_name, 'Found unused data value in ' // block_name // ' block: ' // buff(1:equal_pos-1) )
-     end select
-
-  elseif ( block_exit_pos == 1 ) then
-
-     ! === Set dependant variables ===
-#ifndef PPMPI
-     if( nproc /= 1 ) then
-        ival_read = nproc
-        ! Reset to 1
-        nproc=1
-        if( coord == 0 ) &
-             call mesg( sub_name, 'Reseting nproc to: ', nproc )
-     endif
-#endif
-
-     ! Set the processor owned vertical grid spacing
-     nz = floor ( real( nz_tot, rprec ) / nproc ) + 1
-
-     ! Recompute nz_tot to be compliant with computed nz
-     ival_read = nz_tot
-     nz_tot = ( nz - 1 ) * nproc + 1
-     if( coord == 0 .AND. ival_read /= nz_tot ) &
-          call mesg( sub_name, 'Reseting Nz (total) to: ', nz_tot )
-     ! Grid size for dealiasing
-     nx2 = 3 * nx / 2
-     ny2 = 3 * ny / 2
-     ! Grid size for FFT's
-     lh = nx / 2 + 1
-     ld = 2 * lh
-     lh_big = nx2 / 2 + 1
-     ld_big = 2 * lh_big
-
-     ! Grid spacing (x direction)
-     dx = L_x / nx
-
-     ! Check if we are to enforce uniform grid spacing
-     if( uniform_spacing ) then
-
-        ! Adjust L_y
-        val_read = L_y
-        L_y = ny * dx
-        if( coord == 0 .AND. abs( val_read - L_y ) >= thresh ) &
-             call mesg( sub_name, 'Reseting Ly to: ', L_y )
-
-        ! Adjust L_z
-        val_read = L_z
-        L_z = (nz_tot - 1 ) * dx
-        if( coord == 0 .AND. abs( val_read - L_z ) >= thresh ) &
-             call mesg( sub_name, 'Reseting Lz to: ', L_z )
-
-     endif
-
-     ! Grid spacing (y and z directions)
-     dy = L_y / ny
-     dz = L_z / ( nz_tot - 1 )
-
-     return
-
-  else
-
-     call error( sub_name, block_name // ' data block not formatted correctly: ' // buff(1:equal_pos-1) )
-
-  endif
-
-=======
     call readline( lun, line, buff, block_entry_pos, block_exit_pos,           &
         equal_pos, ios )
 
@@ -404,7 +232,6 @@
         call error( sub_name, block_name //                                    &
             'data block not formatted correctly: ' // buff(1:equal_pos-1) )
     endif
->>>>>>> 08fc1240
 enddo
 
 end subroutine domain_block
@@ -418,66 +245,6 @@
 character(*), parameter :: block_name = 'MODEL'
 
 do
-<<<<<<< HEAD
-
-  call readline( lun, line, buff, block_entry_pos, block_exit_pos, &
-                 equal_pos, ios )
-  if (ios /= 0) call error( sub_name, 'Bad read in block')
-
-  if( block_exit_pos == 0 ) then
-
-     ! Check that the data entry conforms to correct format
-     call checkentry()
-
-     select case (uppercase(buff(1:equal_pos-1)))
-
-     case ('SGS_MODEL')
-        read (buff(equal_pos+1:), *) sgs_model
-     case ('WALL_DAMP_EXP')
-        read (buff(equal_pos+1:), *) wall_damp_exp
-     case ('CS_COUNT')
-        read (buff(equal_pos+1:), *) cs_count
-     case ('DYN_INIT')
-        read (buff(equal_pos+1:), *) DYN_init
-     case ('CO')
-        read (buff(equal_pos+1:), *) Co
-     case ('IFILTER')
-        read (buff(equal_pos+1:), *) ifilter
-     case ('U_STAR')
-        read (buff(equal_pos+1:), *) u_star
-     case ('VONK')
-        read (buff(equal_pos+1:), *) vonk
-     case ('CORIOLIS_FORCING')
-        read (buff(equal_pos+1:), *) coriolis_forcing
-     case ('CORIOL')
-        read (buff(equal_pos+1:), *) coriol
-     case ('UG')
-        read (buff(equal_pos+1:), *) ug
-     case ('VG')
-        read (buff(equal_pos+1:), *) vg
-     case ('NU_MOLEC')
-        read (buff(equal_pos+1:), *) nu_molec
-     case ('MOLEC')
-        read (buff(equal_pos+1:), *) molec
-     case ('SGS')
-        read (buff(equal_pos+1:), *) sgs
-     case default
-
-        if(coord == 0) call mesg( sub_name, 'Found unused data value in ' // block_name // ' block: ' // buff(1:equal_pos-1) )
-
-     end select
-
-  elseif( block_exit_pos == 1 ) then
-
-     return
-
-  else
-
-     call error( sub_name, block_name // ' data block not formatted correctly: ' // buff(1:equal_pos-1) )
-
-  endif
-
-=======
     call readline( lun, line, buff, block_entry_pos, block_exit_pos,           &
         equal_pos, ios )
 
@@ -529,7 +296,6 @@
         call error( sub_name, block_name //                                    &
             ' data block not formatted correctly: ' // buff(1:equal_pos-1) )
     endif
->>>>>>> 08fc1240
 enddo
 
 end subroutine model_block
@@ -544,62 +310,6 @@
 character(*), parameter :: block_name = 'TIME'
 
 do
-<<<<<<< HEAD
-
-  call readline( lun, line, buff, block_entry_pos, block_exit_pos, &
-                 equal_pos, ios )
-  if (ios /= 0) call error( sub_name, 'Bad read in block')
-
-
-  if( block_exit_pos == 0 ) then
-
-     ! Check that the data entry conforms to correct format
-     call checkentry()
-
-     select case (uppercase(buff(1:equal_pos-1)))
-
-     case ('NSTEPS')
-        read (buff(equal_pos+1:), *) nsteps
-
-     case ('RUNTIME')
-        read (buff(equal_pos+1:), *) runtime
-
-     case ('USE_CFL_DT')
-        read (buff(equal_pos+1:), *) use_cfl_dt
-
-     case ('CFL')
-        read (buff(equal_pos+1:), *) cfl
-
-     case('DT')
-        read (buff(equal_pos+1:), *) dt
-
-     case('CUMULATIVE_TIME')
-        read (buff(equal_pos+1:), *) cumulative_time
-     case default
-
-        if(coord == 0) call mesg( sub_name, 'Found unused data value in ' // block_name // ' block: ' // buff(1:equal_pos-1) )
-     end select
-
-  elseif( block_exit_pos == 1 ) then
-
-     ! Set dependent data
-     if( .not. use_cfl_dt ) then
-       ! Set dimensional time step
-       dt_dim = dt * z_i / u_star
-       ! Set AB2 integration coefficients
-       tadv1 = 1.5_rprec
-       tadv2 = 1.0_rprec - tadv1
-     endif
-
-     return
-
-  else
-
-     call error( sub_name, block_name // ' data block not formatted correctly: ' // buff(1:equal_pos-1) )
-
-  endif
-
-=======
     call readline( lun, line, buff, block_entry_pos, block_exit_pos,           &
         equal_pos, ios )
 
@@ -643,7 +353,6 @@
         call error( sub_name, block_name //                                    &
             ' data block not formatted correctly: ' // buff(1:equal_pos-1) )
     endif
->>>>>>> 08fc1240
 enddo
 
 end subroutine  time_block
@@ -665,42 +374,6 @@
 real(rprec) :: val_read
 
 do
-<<<<<<< HEAD
-
-  call readline( lun, line, buff, block_entry_pos, block_exit_pos, &
-                 equal_pos, ios )
-  if (ios /= 0) call error( sub_name, 'Bad read in block')
-
-  if( block_exit_pos == 0 ) then
-
-     ! Check that the data entry conforms to correct format
-     call checkentry()
-
-     select case (uppercase(buff(1:equal_pos-1)))
-
-     case ('INITU')
-        read (buff(equal_pos+1:), *) initu
-     case ('INILAG')
-        read (buff(equal_pos+1:), *) inilag
-     case ('LBC_MOM')
-        Read (buff(equal_pos+1:), *) lbc_mom
-     case ('ZO')
-        read (buff(equal_pos+1:), *) zo
-     case ('INFLOW')
-        read (buff(equal_pos+1:), *) inflow
-     case ('FRINGE_REGION_END')
-        read (buff(equal_pos+1:), *) fringe_region_end
-     case ('FRINGE_REGION_LEN')
-        read (buff(equal_pos+1:), *) fringe_region_len
-     case ('INFLOW_VELOCITY')
-        read (buff(equal_pos+1:), *) inflow_velocity
-     case ('USE_MEAN_P_FORCE')
-        read (buff(equal_pos+1:), *) use_mean_p_force
-     case ('EVAL_MEAN_P_FORCE')
-           read (buff(equal_pos+1:), *) eval_mean_p_force
-     case ('MEAN_P_FORCE')
-        read (buff(equal_pos+1:), *) mean_p_force
-=======
     call readline( lun, line, buff, block_entry_pos, block_exit_pos,           &
         equal_pos, ios )
 
@@ -747,7 +420,6 @@
                 read (buff(equal_pos+1:), *) stop_random_force
             case ('RMS_RANDOM_FORCE')
                 read (buff(equal_pos+1:), *) rms_random_force
->>>>>>> 08fc1240
 
 #ifdef PPHIT
             ! Read the input for HIT case
@@ -783,35 +455,6 @@
                 read (buff(equal_pos+1:), *) hit % w_file
 #endif
 
-<<<<<<< HEAD
-     case default
-
-        if(coord == 0) call mesg( sub_name, 'Found unused data value in ' // block_name // ' block: ' // buff(1:equal_pos-1) )
-
-     end select
-
-  elseif( block_exit_pos == 1 ) then
-
-     if( use_mean_p_force .AND. eval_mean_p_force ) then
-
-        val_read = mean_p_force
-        ! Evaluate the mean pressure force
-        mean_p_force = 1.0_rprec / L_z
-        if( coord == 0 .AND. abs( val_read - mean_p_force ) >= thresh )  &
-             call mesg( sub_name, 'Reseting mean_p_force to: ', mean_p_force )
-
-     endif
-
-
-     return
-
-  else
-
-     call error( sub_name, block_name // ' data block not formatted correctly: ' // buff(1:equal_pos-1) )
-
-  endif
-
-=======
             case default
                 if (coord == 0) write(*,*) 'Found unused data value in '       &
                     // block_name // ' block: ' // buff(1:equal_pos-1)
@@ -829,7 +472,6 @@
         call error( sub_name, block_name //                                    &
         ' data block not formatted correctly: ' // buff(1:equal_pos-1) )
     endif
->>>>>>> 08fc1240
 enddo
 
 end subroutine  flow_cond_block
@@ -843,124 +485,6 @@
 character(*), parameter :: block_name = 'OUTPUT'
 
 do
-<<<<<<< HEAD
-
-  call readline( lun, line, buff, block_entry_pos, block_exit_pos, &
-                 equal_pos, ios )
-  if (ios /= 0) call error( sub_name, 'Bad read in block')
-
-  if( block_exit_pos == 0 ) then
-
-     ! Check that the data entry conforms to correct format
-     call checkentry()
-
-     select case (uppercase(buff(1:equal_pos-1)))
-
-     case ('WBASE')
-        read (buff(equal_pos+1:), *) wbase
-
-     case ('NENERGY')
-        read (buff(equal_pos+1:), *) nenergy
-
-     case ('LAG_CFL_COUNT')
-        read (buff(equal_pos+1:), *) lag_cfl_count
-
-     case ('CHECKPOINT_DATA')
-        read (buff(equal_pos+1:), *) checkpoint_data
-     case ('CHECKPOINT_NSKIP')
-        read (buff(equal_pos+1:), *) checkpoint_nskip
-
-     case ('TAVG_CALC')
-        read (buff(equal_pos+1:), *) tavg_calc
-     case ('TAVG_NSTART')
-        read (buff(equal_pos+1:), *) tavg_nstart
-     case ('TAVG_NEND')
-        read (buff(equal_pos+1:), *) tavg_nend
-     case ('TAVG_NSKIP')
-        read (buff(equal_pos+1:), *) tavg_nskip
-
-     case ('POINT_CALC')
-        read (buff(equal_pos+1:), *) point_calc
-     ! Only read if point data is to be recorded. It is important that the
-     ! following only be used elsewhere in the code if point_calc=.true.; also
-     ! it is required that point_calc be listed before the rest in lesgo.conf
-     case ('POINT_NSTART')
-        if( point_calc ) read (buff(equal_pos+1:), *) point_nstart
-     case ('POINT_NEND')
-        if( point_calc ) read (buff(equal_pos+1:), *) point_nend
-     case ('POINT_NSKIP')
-        if( point_calc ) read (buff(equal_pos+1:), *) point_nskip
-     case ('POINT_LOC')
-           call parse_vector( buff(equal_pos+1:), point_nloc, point_loc )
-     case ('DOMAIN_CALC')
-        read (buff(equal_pos+1:), *) domain_calc
-     case ('DOMAIN_NSTART')
-        read (buff(equal_pos+1:), *) domain_nstart
-     case ('DOMAIN_NEND')
-        read (buff(equal_pos+1:), *) domain_nend
-     case ('DOMAIN_NSKIP')
-        read (buff(equal_pos+1:), *) domain_nskip
-
-     case ('XPLANE_CALC')
-        read (buff(equal_pos+1:), *) xplane_calc
-     case ('XPLANE_NSTART')
-        read (buff(equal_pos+1:), *) xplane_nstart
-     case ('XPLANE_NEND')
-        read (buff(equal_pos+1:), *) xplane_nend
-     case ('XPLANE_NSKIP')
-        read (buff(equal_pos+1:), *) xplane_nskip
-     case ('XPLANE_LOC')
-        call parse_vector( buff(equal_pos+1:), xplane_nloc, xplane_loc )
-
-     case ('YPLANE_CALC')
-        read (buff(equal_pos+1:), *) yplane_calc
-     case ('YPLANE_NSTART')
-        read (buff(equal_pos+1:), *) yplane_nstart
-     case ('YPLANE_NEND')
-        read (buff(equal_pos+1:), *) yplane_nend
-     case ('YPLANE_NSKIP')
-        read (buff(equal_pos+1:), *) yplane_nskip
-     case ('YPLANE_LOC')
-        call parse_vector( buff(equal_pos+1:), yplane_nloc, yplane_loc )
-
-     case ('ZPLANE_CALC')
-        read (buff(equal_pos+1:), *) zplane_calc
-     case ('ZPLANE_NSTART')
-        read (buff(equal_pos+1:), *) zplane_nstart
-     case ('ZPLANE_NEND')
-        read (buff(equal_pos+1:), *) zplane_nend
-     case ('ZPLANE_NSKIP')
-        read (buff(equal_pos+1:), *) zplane_nskip
-     case ('ZPLANE_LOC')
-        call parse_vector( buff(equal_pos+1:), zplane_nloc, zplane_loc )
-
-     case ('SPECTRA_CALC')
-        read (buff(equal_pos+1:), *) spectra_calc
-     case ('SPECTRA_NSTART')
-        read (buff(equal_pos+1:), *) spectra_nstart
-     case ('SPECTRA_NEND')
-        read (buff(equal_pos+1:), *) spectra_nend
-     case ('SPECTRA_NSKIP')
-        read (buff(equal_pos+1:), *) spectra_nskip
-     case ('SPECTRA_LOC')
-        call parse_vector( buff(equal_pos+1:), spectra_nloc, spectra_loc )
-
-     case default
-
-        if(coord == 0) call mesg( sub_name, 'Found unused data value in ' // block_name // ' block: ' // buff(1:equal_pos-1) )
-     end select
-
-  elseif( block_exit_pos == 1 ) then
-
-     return
-
-  else
-
-     call error( sub_name, block_name // ' data block not formatted correctly: ' // buff(1:equal_pos-1) )
-
-  endif
-
-=======
     call readline(lun, line, buff, block_entry_pos, block_exit_pos,            &
         equal_pos, ios )
 
@@ -1052,7 +576,6 @@
         call error( sub_name, block_name //                                    &
             ' data block not formatted correctly: ' // buff(1:equal_pos-1) )
     endif
->>>>>>> 08fc1240
 enddo
 
 end subroutine  output_block
@@ -1065,50 +588,6 @@
 implicit none
 
 character(*), parameter :: block_name = 'LEVEL_SET'
-<<<<<<< HEAD
-do
-
-  call readline( lun, line, buff, block_entry_pos, block_exit_pos, &
-                 equal_pos, ios )
-  if (ios /= 0) call error( sub_name, 'Bad read in block')
-
-  if( block_exit_pos == 0 ) then
-
-     ! Check that the data entry conforms to correct format
-     call checkentry()
-
-     select case (uppercase(buff(1:equal_pos-1)))
-
-     case ('GLOBAL_CA_CALC')
-        read (buff(equal_pos+1:), *) global_CA_calc
-     case ('GLOBAL_CA_NSKIP')
-        read (buff(equal_pos+1:), *) global_CA_nskip
-     case ('VEL_BC')
-        read (buff(equal_pos+1:), *) vel_bc
-     case ('USE_LOG_PROFILE')
-        Read (buff(equal_pos+1:), *) use_log_profile
-     case ('USE_ENFORCE_UN')
-        read (buff(equal_pos+1:), *) use_enforce_un
-     case ('PHYSBC')
-        read (buff(equal_pos+1:), *) physBC
-     case ('USE_SMOOTH_TAU')
-        read (buff(equal_pos+1:), *) use_smooth_tau
-     case ('USE_EXTRAP_TAU_LOG')
-        read (buff(equal_pos+1:), *) use_extrap_tau_log
-     case ('USE_EXTRAP_TAU_SIMPLE')
-        read (buff(equal_pos+1:), *) use_extrap_tau_simple
-     case ('USE_MODIFY_DUTDN')
-        read (buff(equal_pos+1:), *) use_modify_dutdn
-     case ('LAG_DYN_MODIFY_BETA')
-        read (buff(equal_pos+1:), *) lag_dyn_modify_beta
-     case ('SMOOTH_MODE')
-        read (buff(equal_pos+1:), *) smooth_mode
-     case ('ZO_LEVEL_SET')
-        read (buff(equal_pos+1:), *) zo_level_set
-     case ('USE_TREES')
-        read (buff(equal_pos+1:), *) use_trees
-
-=======
 
 do
     call readline( lun, line, buff, block_entry_pos, block_exit_pos,           &
@@ -1150,7 +629,6 @@
                 read (buff(equal_pos+1:), *) zo_level_set
             case ('USE_TREES')
                 read (buff(equal_pos+1:), *) use_trees
->>>>>>> 08fc1240
 #ifdef PPMPI
             case ('NPHITOP')
                 read (buff(equal_pos+1:), *) nphitop
@@ -1185,190 +663,16 @@
 end subroutine  level_set_block
 #endif
 
-<<<<<<< HEAD
-!++++++++++++++++++++++++++++++++++++++++++++++++++++++++++++++++++++++
-subroutine sgs_hist_block()
-!++++++++++++++++++++++++++++++++++++++++++++++++++++++++++++++++++++++
-use param
-implicit none
-
-character(*), parameter :: block_name = 'SGS_HIST'
+#ifdef PPTURBINES
+!*******************************************************************************
+subroutine turbines_block()
+!*******************************************************************************
+use turbines
+implicit none
+
+character(*), parameter :: block_name = 'TURBINES'
 
 do
-
-  call readline( lun, line, buff, block_entry_pos, block_exit_pos, &
-                 equal_pos, ios )
-  if (ios /= 0) call error( sub_name, 'Bad read in block')
-
-  if( block_exit_pos == 0 ) then
-
-     ! Check that the data entry conforms to correct format
-     call checkentry()
-
-     select case (uppercase(buff(1:equal_pos-1)))
-
-     case ('SGS_HIST_CALC')
-        read (buff(equal_pos+1:), *) sgs_hist_calc
-     case ('SGS_HIST_CUMULATIVE')
-        read (buff(equal_pos+1:), *) sgs_hist_cumulative
-
-     case ('SGS_HIST_NSTART')
-        read (buff(equal_pos+1:), *) sgs_hist_nstart
-     case ('SGS_HIST_NSKIP')
-        read (buff(equal_pos+1:), *) sgs_hist_nskip
-     case ('SGS_HIST_LOC')
-        call parse_vector( buff(equal_pos+1:), sgs_hist_nloc, sgs_hist_loc )
-
-     case ('CS2_BMIN')
-        read (buff(equal_pos+1:), *) cs2_bmin
-     case ('CS2_BMAX')
-        read (buff(equal_pos+1:), *) cs2_bmax
-     case ('CS2_NBINS')
-        read (buff(equal_pos+1:), *) cs2_nbins
-
-     case ('TN_BMIN')
-        read (buff(equal_pos+1:), *) tn_bmin
-     case ('TN_BMAX')
-        read (buff(equal_pos+1:), *) tn_bmax
-     case ('TN_NBINS')
-        read (buff(equal_pos+1:), *) tn_nbins
-
-     case ('NU_BMIN')
-        read (buff(equal_pos+1:), *) nu_bmin
-     case ('NU_BMAX')
-        read (buff(equal_pos+1:), *) nu_bmax
-     case ('NU_NBINS')
-        read (buff(equal_pos+1:), *) nu_nbins
-
-     case ('EE_BMIN')
-        read (buff(equal_pos+1:), *) ee_bmin
-     case ('EE_BMAX')
-        read (buff(equal_pos+1:), *) ee_bmax
-     case ('EE_NBINS')
-        read (buff(equal_pos+1:), *) ee_nbins
-
-     case default
-
-        if(coord == 0) call mesg( sub_name, 'Found unused data value in ' // block_name // ' block: ' // buff(1:equal_pos-1) )
-     end select
-
-  elseif( block_exit_pos == 1 ) then
-
-     return
-
-  else
-
-     call error( sub_name, block_name // ' data block not formatted correctly: ' // buff(1:equal_pos-1) )
-
-  endif
-
-enddo
-
-return
-end subroutine  sgs_hist_block
-
-=======
->>>>>>> 08fc1240
-#ifdef PPTURBINES
-!*******************************************************************************
-subroutine turbines_block()
-!*******************************************************************************
-use turbines
-implicit none
-
-character(*), parameter :: block_name = 'TURBINES'
-
-do
-<<<<<<< HEAD
-
-  call readline( lun, line, buff, block_entry_pos, block_exit_pos, &
-                 equal_pos, ios )
-  if (ios /= 0) call error( sub_name, 'Bad read in block')
-
-  if( block_exit_pos == 0 ) then
-
-     ! Check that the data entry conforms to correct format
-     call checkentry()
-
-     select case (uppercase(buff(1:equal_pos-1)))
-
-     case ('NUM_X')
-        read (buff(equal_pos+1:), *) num_x
-     case ('NUM_Y')
-        read (buff(equal_pos+1:), *) num_y
-
-     case ('DIA_ALL')
-        read (buff(equal_pos+1:), *) dia_all
-     case ('HEIGHT_ALL')
-        read (buff(equal_pos+1:), *) height_all
-     case ('THK_ALL')
-        read (buff(equal_pos+1:), *) thk_all
-
-     case ('ORIENTATION')
-        read (buff(equal_pos+1:), *) orientation
-     case ('STAG_PERC')
-        read (buff(equal_pos+1:), *) stag_perc
-
-     case ('THETA1_ALL')
-        read (buff(equal_pos+1:), *) theta1_all
-     case ('THETA2_ALL')
-        read (buff(equal_pos+1:), *) theta2_all
-
-     case ('CT_PRIME')
-        read (buff(equal_pos+1:), *) Ct_prime
-
-     case ('READ_PARAM')
-        read (buff(equal_pos+1:), *) read_param
-
-     case ('DYN_THETA1')
-        read (buff(equal_pos+1:), *) dyn_theta1
-     case ('DYN_THETA2')
-        read (buff(equal_pos+1:), *) dyn_theta2
-
-     case ('T_AVG_DIM')
-        read (buff(equal_pos+1:), *) T_avg_dim
-
-     case ('ALPHA')
-        read (buff(equal_pos+1:), *) alpha
-     case ('FILTER_CUTOFF')
-        read (buff(equal_pos+1:), *) filter_cutoff
-     case ('TBASE')
-        read (buff(equal_pos+1:), *) tbase
-
-     case ('PHI_A')
-        read (buff(equal_pos+1:), *) phi_a
-     case ('PHI_B')
-        read (buff(equal_pos+1:), *) phi_b
-     case ('PHI_C')
-        read (buff(equal_pos+1:), *) phi_c
-     case ('PHI_D')
-        read (buff(equal_pos+1:), *) phi_d
-     case ('PHI_X0')
-        read (buff(equal_pos+1:), *) phi_x0
-
-     case ('RHO')
-        read (buff(equal_pos+1:), *) rho
-     case ('INERTIA_ALL')
-        read (buff(equal_pos+1:), *) inertia_all
-     case ('TORQUE_GAIN')
-        read (buff(equal_pos+1:), *) torque_gain
-
-     case default
-
-        if(coord == 0) call mesg( sub_name, 'Found unused data value in ' // block_name // ' block: ' // buff(1:equal_pos-1) )
-     end select
-
-  elseif( block_exit_pos == 1 ) then
-
-     return
-
-  else
-
-     call error( sub_name, block_name // ' data block not formatted correctly: ' // buff(1:equal_pos-1) )
-
-  endif
-
-=======
     call readline( lun, line, buff, block_entry_pos, block_exit_pos,           &
         equal_pos, ios )
 
@@ -1406,8 +710,6 @@
                 read (buff(equal_pos+1:), *) dyn_theta1
             case ('DYN_THETA2')
                 read (buff(equal_pos+1:), *) dyn_theta2
-            case ('DYN_CT_PRIME')
-                read (buff(equal_pos+1:), *) dyn_Ct_prime
             case ('T_AVG_DIM')
                 read (buff(equal_pos+1:), *) T_avg_dim
             case ('ALPHA')
@@ -1416,6 +718,22 @@
                 read (buff(equal_pos+1:), *) filter_cutoff
             case ('TBASE')
                 read (buff(equal_pos+1:), *) tbase
+            case ('PHI_A')
+                read (buff(equal_pos+1:), *) phi_a
+            case ('PHI_B')
+                read (buff(equal_pos+1:), *) phi_b
+            case ('PHI_C')
+                read (buff(equal_pos+1:), *) phi_c
+            case ('PHI_D')
+                read (buff(equal_pos+1:), *) phi_d
+            case ('PHI_X0')
+                read (buff(equal_pos+1:), *) phi_x0
+            case ('RHO')
+                read (buff(equal_pos+1:),*) rho
+            case ('INERTIA_ALL')
+                read (buff(equal_pos+1:),*) inertia_all
+            case ('TORQUE_GAIN')
+                read (buff(equal_pos+1:),*) torque_gain
             case default
                 if (coord == 0) write(*,*) 'Found unused data value in '       &
                     // block_name // ' block: ' // buff(1:equal_pos-1)
@@ -1426,7 +744,6 @@
         call error( sub_name, block_name //                                    &
             ' data block not formatted correctly: ' // buff(1:equal_pos-1) )
     endif
->>>>>>> 08fc1240
 enddo
 
 end subroutine turbines_block
@@ -1437,35 +754,20 @@
 !*******************************************************************************
 implicit none
 
-<<<<<<< HEAD
-if( equal_pos == 0 ) call error( sub_name, 'Bad read in block at line', line, ': ' // trim(adjustl(buff)))
-!--invalid if nothing after equals
-if (len_trim (buff) == equal_pos) call error (sub_name, 'nothing after equals sign in line', line)
-
-return
-=======
 if( equal_pos == 0 ) call error( sub_name,                                     &
     'Bad read in block at line', line, ': ' // trim(adjustl(buff)))
 ! invalid if nothing after equals
 if (len_trim (buff) == equal_pos) call error (sub_name,                        &
     'nothing after equals sign in line', line)
 
->>>>>>> 08fc1240
 end subroutine checkentry
 
 end subroutine read_input_conf
 
-<<<<<<< HEAD
-!+++++++++++++++++++++++++++++++++++++++++++++++++++++++++++++++++++++++
-subroutine readline(lun, line, buff, block_entry_pos, &
-                    block_exit_pos, equal_pos, ios )
-!+++++++++++++++++++++++++++++++++++++++++++++++++++++++++++++++++++++++
-=======
 !*******************************************************************************
 subroutine readline(lun, line, buff, block_entry_pos,                          &
     block_exit_pos, equal_pos, ios )
 !*******************************************************************************
->>>>>>> 08fc1240
 !
 ! This subroutine reads the specified line and determines the attributes
 ! of the contents of the line.
@@ -1484,24 +786,15 @@
 ios = -1
 
 do
-<<<<<<< HEAD
-=======
     line = line + 1
     read (lun, '(a)', iostat=ios) buff
     if (ios /= 0) exit
->>>>>>> 08fc1240
 
     call eat_whitespace (buff)
 
     if (verify (buff, ' ') == 0) cycle              ! drop blank lines
 
-<<<<<<< HEAD
-  if (verify (buff, ' ') == 0) cycle  !--drop blank lines
-
-  if (buff (1:len (comment)) == comment) cycle  !--drop comment lines
-=======
     if (buff (1:len (comment)) == comment) cycle    ! drop comment lines
->>>>>>> 08fc1240
 
     block_entry_pos = index( buff, block_entry )
     block_exit_pos = index( buff, block_exit )
@@ -1510,11 +803,6 @@
     exit
 enddo
 
-<<<<<<< HEAD
-enddo
-return
-=======
->>>>>>> 08fc1240
 end subroutine readline
 
 !*******************************************************************************
@@ -1586,12 +874,7 @@
 endif
 
 ! Now parse result string
-<<<<<<< HEAD
-do n=1, nelem
-
-=======
 do n = 1, nelem
->>>>>>> 08fc1240
    ! Dimension of the minor vector
    nelem_minor = 3
 
